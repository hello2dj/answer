--- conflicted
+++ resolved
@@ -5,13 +5,9 @@
 import useChangeModal from './useChangeModal';
 import useEditStatusModal from './useEditStatusModal';
 import useChangeUserRoleModal from './useChangeUserRoleModal';
-<<<<<<< HEAD
-import useHeadInfo from './useHeadInfo';
 import useUserModal from './useUserModal';
 import useChangePasswordModal from './useChangePasswordModal';
-=======
 import usePageTags from './usePageTags';
->>>>>>> 32f7a0a8
 
 export {
   useTagModal,
@@ -21,11 +17,7 @@
   useChangeModal,
   useEditStatusModal,
   useChangeUserRoleModal,
-<<<<<<< HEAD
-  useHeadInfo,
   useUserModal,
   useChangePasswordModal,
-=======
   usePageTags,
->>>>>>> 32f7a0a8
 };