--- conflicted
+++ resolved
@@ -25,11 +25,8 @@
 import BaseUserCard from './BaseUserCard';
 import FollowingTags from './FollowingTags';
 import QueryGroup from './QueryGroup';
-<<<<<<< HEAD
 import BrandUpload from './BrandUpload';
-=======
 import SchemaForm, { JSONSchema, UISchema, initFormData } from './SchemaForm';
->>>>>>> c9c13a13
 
 export {
   Avatar,
@@ -60,11 +57,8 @@
   FollowingTags,
   htmlRender,
   QueryGroup,
-<<<<<<< HEAD
   BrandUpload,
-=======
   SchemaForm,
   initFormData,
->>>>>>> c9c13a13
 };
 export type { EditorRef, JSONSchema, UISchema };