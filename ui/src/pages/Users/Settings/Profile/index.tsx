--- conflicted
+++ resolved
@@ -17,14 +17,10 @@
     keyPrefix: 'settings.profile',
   });
   const toast = useToast();
-<<<<<<< HEAD
   const { user, update } = loggedUserInfoStore();
-=======
-  const { user, update } = userInfoStore();
   const [mailHash, setMailHash] = useState('');
   const [count, setCount] = useState(0);
 
->>>>>>> 810fbe8a
   const [formData, setFormData] = useState<FormDataType>({
     display_name: {
       value: '',
