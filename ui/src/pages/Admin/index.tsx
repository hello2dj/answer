--- conflicted
+++ resolved
@@ -16,12 +16,9 @@
   'branding',
   'legal',
   'write',
-<<<<<<< HEAD
+  'seo',
   'themes',
   'css-html',
-=======
-  'seo',
->>>>>>> 7e2fd84c
 ];
 
 const Index: FC = () => {
