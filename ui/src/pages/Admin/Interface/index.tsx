import React, { FC, FormEvent, useEffect, useState } from 'react';
import { Form, Button, Image, Stack } from 'react-bootstrap';
import { Trans, useTranslation } from 'react-i18next';

import { useToast } from '@/hooks';
import {
  LangsType,
  FormDataType,
  AdminSettingsInterface,
} from '@/common/interface';
import { interfaceStore } from '@/stores';
import { UploadImg } from '@/components';
import { TIMEZONES, DEFAULT_TIMEZONE } from '@/common/constants';
import {
  uploadAvatar,
  updateInterfaceSetting,
  useInterfaceSetting,
  useThemeOptions,
} from '@/services';
<<<<<<< HEAD
import { setupAppLanguage, loadLanguageOptions } from '@/utils/localize';
=======
import { setupAppLanguage, setupAppTimeZone } from '@/utils/localize';
>>>>>>> 7abbff72

const Interface: FC = () => {
  const { t } = useTranslation('translation', {
    keyPrefix: 'admin.interface',
  });
  const storeInterface = interfaceStore.getState().interface;
  const { data: themes } = useThemeOptions();
  const Toast = useToast();
  const [langs, setLangs] = useState<LangsType[]>();
  const { data: setting } = useInterfaceSetting();

  const [formData, setFormData] = useState<FormDataType>({
    logo: {
      value: setting?.logo || storeInterface.logo,
      isInvalid: false,
      errorMsg: '',
    },
    theme: {
      value: setting?.theme || storeInterface.theme,
      isInvalid: false,
      errorMsg: '',
    },
    language: {
      value: setting?.language || storeInterface.language,
      isInvalid: false,
      errorMsg: '',
    },
    time_zone: {
      value: setting?.time_zone || DEFAULT_TIMEZONE,
      isInvalid: false,
      errorMsg: '',
    },
  });
  const getLangs = async () => {
    const res: LangsType[] = await loadLanguageOptions(true);
    setLangs(res);
  };
  // set default theme value
  if (!formData.theme.value && Array.isArray(themes) && themes.length) {
    setFormData({
      ...formData,
      theme: {
        value: themes[0].value,
        isInvalid: false,
        errorMsg: '',
      },
    });
  }

  const checkValidated = (): boolean => {
    let ret = true;
    const { theme, language } = formData;
    const formCheckData = { ...formData };
    if (!theme.value) {
      ret = false;
      formCheckData.theme = {
        value: '',
        isInvalid: true,
        errorMsg: t('theme.msg'),
      };
    }
    if (!language.value) {
      ret = false;
      formCheckData.language = {
        value: '',
        isInvalid: true,
        errorMsg: t('language.msg'),
      };
    }
    setFormData({
      ...formCheckData,
    });
    return ret;
  };
  const onSubmit = (evt: FormEvent) => {
    evt.preventDefault();
    evt.stopPropagation();
    if (checkValidated() === false) {
      return;
    }
    const reqParams: AdminSettingsInterface = {
      logo: formData.logo.value,
      theme: formData.theme.value,
      language: formData.language.value,
      time_zone: formData.time_zone.value,
    };

    updateInterfaceSetting(reqParams)
      .then(() => {
        Toast.onShow({
          msg: t('update', { keyPrefix: 'toast' }),
          variant: 'success',
        });
        interfaceStore.getState().update(reqParams);
        setupAppLanguage();
        setupAppTimeZone();
      })
      .catch((err) => {
        if (err.isError && err.key) {
          formData[err.key].isInvalid = true;
          formData[err.key].errorMsg = err.value;
        }
        setFormData({ ...formData });
      });
  };
  const imgUpload = (file: any) => {
    return new Promise((resolve) => {
      uploadAvatar(file).then((res) => {
        setFormData({
          ...formData,
          logo: {
            value: res,
            isInvalid: false,
            errorMsg: '',
          },
        });
        resolve(true);
      });
    });
  };
  const onChange = (fieldName, fieldValue) => {
    if (!formData[fieldName]) {
      return;
    }
    const fieldData: FormDataType = {
      [fieldName]: {
        value: fieldValue,
        isInvalid: false,
        errorMsg: '',
      },
    };
    setFormData({ ...formData, ...fieldData });
  };
  useEffect(() => {
    if (setting) {
      const formMeta = {};
      Object.keys(setting).forEach((k) => {
        formMeta[k] = { ...formData[k], value: setting[k] };
      });
      setFormData({ ...formData, ...formMeta });
    }
  }, [setting]);
  useEffect(() => {
    getLangs();
  }, []);
  return (
    <>
      <h3 className="mb-4">{t('page_title')}</h3>
      <Form noValidate onSubmit={onSubmit}>
        <Form.Group controlId="logo" className="mb-3">
          <Form.Label>{t('logo.label')}</Form.Label>
          <Stack gap={2}>
            <div
              className="bg-light overflow-hidden"
              style={{ width: '288px', height: '96px' }}>
              {formData.logo.value ? (
                <Image
                  width="288"
                  height="96"
                  className="object-fit-contain"
                  src={formData.logo.value}
                />
              ) : null}
            </div>
            <div className="d-inline-flex">
              <UploadImg type="logo" upload={imgUpload} />
            </div>
          </Stack>
          <Form.Text as="div" className="text-muted">
            <Trans i18nKey="admin.interface.logo.text">
              You can upload your image or
              <Button
                variant="link"
                size="sm"
                className="p-0 mx-1"
                onClick={(evt) => {
                  evt.preventDefault();
                  onChange('logo', '');
                }}>
                reset it
              </Button>
              to the site title text.
            </Trans>
          </Form.Text>
          <Form.Control.Feedback type="invalid">
            {formData.logo.errorMsg}
          </Form.Control.Feedback>
        </Form.Group>
        <Form.Group controlId="theme" className="mb-3">
          <Form.Label>{t('theme.label')}</Form.Label>
          <Form.Select
            value={formData.theme.value}
            isInvalid={formData.theme.isInvalid}
            onChange={(evt) => {
              onChange('theme', evt.target.value);
            }}>
            {themes?.map((item) => {
              return (
                <option value={item.value} key={item.value}>
                  {item.label}
                </option>
              );
            })}
          </Form.Select>
          <Form.Text as="div">{t('theme.text')}</Form.Text>
          <Form.Control.Feedback type="invalid">
            {formData.theme.errorMsg}
          </Form.Control.Feedback>
        </Form.Group>
        <Form.Group controlId="language" className="mb-3">
          <Form.Label>{t('language.label')}</Form.Label>
          <Form.Select
            value={formData.language.value}
            isInvalid={formData.language.isInvalid}
            onChange={(evt) => {
              onChange('language', evt.target.value);
            }}>
            {langs?.map((item) => {
              return (
                <option value={item.value} key={item.value}>
                  {item.label}
                </option>
              );
            })}
          </Form.Select>
          <Form.Text as="div">{t('language.text')}</Form.Text>
          <Form.Control.Feedback type="invalid">
            {formData.language.errorMsg}
          </Form.Control.Feedback>
        </Form.Group>
        <Form.Group controlId="time-zone" className="mb-3">
          <Form.Label>{t('time_zone.label')}</Form.Label>
          <Form.Select
            value={formData.time_zone.value}
            isInvalid={formData.time_zone.isInvalid}
            onChange={(evt) => {
              onChange('time_zone', evt.target.value);
            }}>
            {TIMEZONES?.map((item) => {
              return (
                <optgroup label={item.label} key={item.label}>
                  {item.options.map((option) => {
                    return (
                      <option value={option.value} key={option.value}>
                        {option.label}
                      </option>
                    );
                  })}
                </optgroup>
              );
            })}
          </Form.Select>
          <Form.Text as="div">{t('time_zone.text')}</Form.Text>
          <Form.Control.Feedback type="invalid">
            {formData.time_zone.errorMsg}
          </Form.Control.Feedback>
        </Form.Group>
        <Button variant="primary" type="submit">
          {t('save', { keyPrefix: 'btns' })}
        </Button>
      </Form>
    </>
  );
};

export default Interface;<|MERGE_RESOLUTION|>--- conflicted
+++ resolved
@@ -17,11 +17,11 @@
   useInterfaceSetting,
   useThemeOptions,
 } from '@/services';
-<<<<<<< HEAD
-import { setupAppLanguage, loadLanguageOptions } from '@/utils/localize';
-=======
-import { setupAppLanguage, setupAppTimeZone } from '@/utils/localize';
->>>>>>> 7abbff72
+import {
+  setupAppLanguage,
+  loadLanguageOptions,
+  setupAppTimeZone,
+} from '@/utils/localize';
 
 const Interface: FC = () => {
   const { t } = useTranslation('translation', {
