--- conflicted
+++ resolved
@@ -235,15 +235,10 @@
         id: qid,
         edit_summary: formData.edit_summary.value,
       })
-<<<<<<< HEAD
-        .then(() => {
-          navigate(pathFactory.questionLanding(qid, params.title));
-=======
         .then((res) => {
-          navigate(`/questions/${qid}`, {
+          navigate(pathFactory.questionLanding(qid, params.title), {
             state: { isReview: res?.wait_for_review },
           });
->>>>>>> eb0691af
         })
         .catch((err) => {
           if (err.isError) {
