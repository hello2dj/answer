--- conflicted
+++ resolved
@@ -7,15 +7,9 @@
     "start": "react-app-rewired start",
     "build": "react-app-rewired build",
     "lint": "eslint . --cache --fix --ext .ts,.tsx",
+    "prettier": "prettier --write \"src/**/*.{js,jsx,ts,tsx,json,css,scss,md}\"",
     "prepare": "cd .. && husky install",
-<<<<<<< HEAD
-    "prettier": "prettier --write \"src/**/*.{js,jsx,ts,tsx,json,css,scss,md}\""
-=======
-    "cz": "cz",
-    "changelog": "conventional-changelog -p angular -i CHANGELOG.md -s -r 0",
-    "prettier": "prettier --write \"src/**/*.{js,jsx,ts,tsx,json,css,scss,md}\"",
     "preinstall": "node ./scripts/preinstall.js"
->>>>>>> 297ff240
   },
   "dependencies": {
     "axios": "^0.27.2",
@@ -60,12 +54,6 @@
     "@types/react-helmet": "^6.1.5",
     "@typescript-eslint/eslint-plugin": "^5.0.0",
     "@typescript-eslint/parser": "^5.33.0",
-<<<<<<< HEAD
-    "chokidar": "^3.5.3",
-=======
-    "commitizen": "^4.2.5",
-    "conventional-changelog-cli": "^2.2.2",
->>>>>>> 297ff240
     "customize-cra": "^1.0.0",
     "eslint": "^8.0.1",
     "eslint-config-airbnb": "^19.0.4",
