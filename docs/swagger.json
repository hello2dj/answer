{
    "swagger": "2.0",
    "info": {
        "contact": {}
    },
    "paths": {
        "/answer/admin/api/answer/page": {
            "get": {
                "security": [
                    {
                        "ApiKeyAuth": []
                    }
                ],
                "description": "Status:[available,deleted]",
                "consumes": [
                    "application/json"
                ],
                "produces": [
                    "application/json"
                ],
                "tags": [
                    "admin"
                ],
                "summary": "CmsSearchList",
                "parameters": [
                    {
                        "type": "integer",
                        "description": "page size",
                        "name": "page",
                        "in": "query"
                    },
                    {
                        "type": "integer",
                        "description": "page size",
                        "name": "page_size",
                        "in": "query"
                    },
                    {
                        "enum": [
                            "available",
                            "deleted"
                        ],
                        "type": "string",
                        "description": "user status",
                        "name": "status",
                        "in": "query"
                    },
                    {
                        "type": "string",
                        "description": "answer id or question title",
                        "name": "query",
                        "in": "query"
                    },
                    {
                        "type": "string",
                        "description": "question id",
                        "name": "question_id",
                        "in": "query"
                    }
                ],
                "responses": {
                    "200": {
                        "description": "OK",
                        "schema": {
                            "$ref": "#/definitions/handler.RespBody"
                        }
                    }
                }
            }
        },
        "/answer/admin/api/answer/status": {
            "put": {
                "security": [
                    {
                        "ApiKeyAuth": []
                    }
                ],
                "description": "Status:[available,deleted]",
                "consumes": [
                    "application/json"
                ],
                "produces": [
                    "application/json"
                ],
                "tags": [
                    "admin"
                ],
                "summary": "AdminSetAnswerStatus",
                "parameters": [
                    {
                        "description": "AdminSetAnswerStatusRequest",
                        "name": "data",
                        "in": "body",
                        "required": true,
                        "schema": {
                            "$ref": "#/definitions/schema.AdminSetAnswerStatusRequest"
                        }
                    }
                ],
                "responses": {
                    "200": {
                        "description": "OK",
                        "schema": {
                            "$ref": "#/definitions/handler.RespBody"
                        }
                    }
                }
            }
        },
        "/answer/admin/api/dashboard": {
            "get": {
                "security": [
                    {
                        "ApiKeyAuth": []
                    }
                ],
                "description": "DashboardInfo",
                "consumes": [
                    "application/json"
                ],
                "produces": [
                    "application/json"
                ],
                "tags": [
                    "admin"
                ],
                "summary": "DashboardInfo",
                "responses": {
                    "200": {
                        "description": "OK",
                        "schema": {
                            "$ref": "#/definitions/handler.RespBody"
                        }
                    }
                }
            }
        },
        "/answer/admin/api/language/options": {
            "get": {
                "description": "Get language options",
                "produces": [
                    "application/json"
                ],
                "tags": [
                    "Lang"
                ],
                "summary": "Get language options",
                "responses": {
                    "200": {
                        "description": "OK",
                        "schema": {
                            "$ref": "#/definitions/handler.RespBody"
                        }
                    }
                }
            }
        },
        "/answer/admin/api/question/page": {
            "get": {
                "security": [
                    {
                        "ApiKeyAuth": []
                    }
                ],
                "description": "Status:[available,closed,deleted]",
                "consumes": [
                    "application/json"
                ],
                "produces": [
                    "application/json"
                ],
                "tags": [
                    "admin"
                ],
                "summary": "CmsSearchList",
                "parameters": [
                    {
                        "type": "integer",
                        "description": "page size",
                        "name": "page",
                        "in": "query"
                    },
                    {
                        "type": "integer",
                        "description": "page size",
                        "name": "page_size",
                        "in": "query"
                    },
                    {
                        "enum": [
                            "available",
                            "closed",
                            "deleted"
                        ],
                        "type": "string",
                        "description": "user status",
                        "name": "status",
                        "in": "query"
                    },
                    {
                        "type": "string",
                        "description": "question id or title",
                        "name": "query",
                        "in": "query"
                    }
                ],
                "responses": {
                    "200": {
                        "description": "OK",
                        "schema": {
                            "$ref": "#/definitions/handler.RespBody"
                        }
                    }
                }
            }
        },
        "/answer/admin/api/question/status": {
            "put": {
                "security": [
                    {
                        "ApiKeyAuth": []
                    }
                ],
                "description": "Status:[available,closed,deleted]",
                "consumes": [
                    "application/json"
                ],
                "produces": [
                    "application/json"
                ],
                "tags": [
                    "admin"
                ],
                "summary": "AdminSetQuestionStatus",
                "parameters": [
                    {
                        "description": "AdminSetQuestionStatusRequest",
                        "name": "data",
                        "in": "body",
                        "required": true,
                        "schema": {
                            "$ref": "#/definitions/schema.AdminSetQuestionStatusRequest"
                        }
                    }
                ],
                "responses": {
                    "200": {
                        "description": "OK",
                        "schema": {
                            "$ref": "#/definitions/handler.RespBody"
                        }
                    }
                }
            }
        },
        "/answer/admin/api/reasons": {
            "get": {
                "security": [
                    {
                        "ApiKeyAuth": []
                    }
                ],
                "description": "get reasons by object type and action",
                "consumes": [
                    "application/json"
                ],
                "produces": [
                    "application/json"
                ],
                "tags": [
                    "reason"
                ],
                "summary": "get reasons by object type and action",
                "parameters": [
                    {
                        "enum": [
                            "question",
                            "answer",
                            "comment",
                            "user"
                        ],
                        "type": "string",
                        "description": "object_type",
                        "name": "object_type",
                        "in": "query",
                        "required": true
                    },
                    {
                        "enum": [
                            "status",
                            "close",
                            "flag",
                            "review"
                        ],
                        "type": "string",
                        "description": "action",
                        "name": "action",
                        "in": "query",
                        "required": true
                    }
                ],
                "responses": {
                    "200": {
                        "description": "OK",
                        "schema": {
                            "$ref": "#/definitions/handler.RespBody"
                        }
                    }
                }
            }
        },
        "/answer/admin/api/report/": {
            "put": {
                "security": [
                    {
                        "ApiKeyAuth": []
                    },
                    {
                        "ApiKeyAuth": []
                    }
                ],
                "description": "handle flag",
                "consumes": [
                    "application/json"
                ],
                "produces": [
                    "application/json"
                ],
                "tags": [
                    "admin"
                ],
                "summary": "handle flag",
                "parameters": [
                    {
                        "description": "flag",
                        "name": "data",
                        "in": "body",
                        "required": true,
                        "schema": {
                            "$ref": "#/definitions/schema.ReportHandleReq"
                        }
                    }
                ],
                "responses": {
                    "200": {
                        "description": "OK",
                        "schema": {
                            "$ref": "#/definitions/handler.RespBody"
                        }
                    }
                }
            }
        },
        "/answer/admin/api/reports/page": {
            "get": {
                "security": [
                    {
                        "ApiKeyAuth": []
                    },
                    {
                        "ApiKeyAuth": []
                    }
                ],
                "description": "list report records",
                "consumes": [
                    "application/json"
                ],
                "produces": [
                    "application/json"
                ],
                "tags": [
                    "admin"
                ],
                "summary": "list report page",
                "parameters": [
                    {
                        "enum": [
                            "pending",
                            "completed"
                        ],
                        "type": "string",
                        "description": "status",
                        "name": "status",
                        "in": "query",
                        "required": true
                    },
                    {
                        "enum": [
                            "all",
                            "question",
                            "answer",
                            "comment"
                        ],
                        "type": "string",
                        "description": "object_type",
                        "name": "object_type",
                        "in": "query",
                        "required": true
                    },
                    {
                        "type": "integer",
                        "description": "page size",
                        "name": "page",
                        "in": "query"
                    },
                    {
                        "type": "integer",
                        "description": "page size",
                        "name": "page_size",
                        "in": "query"
                    }
                ],
                "responses": {
                    "200": {
                        "description": "OK",
                        "schema": {
                            "$ref": "#/definitions/handler.RespBody"
                        }
                    }
                }
            }
        },
        "/answer/admin/api/roles": {
            "get": {
                "description": "get role list",
                "produces": [
                    "application/json"
                ],
                "tags": [
                    "admin"
                ],
                "summary": "get role list",
                "responses": {
                    "200": {
                        "description": "OK",
                        "schema": {
                            "allOf": [
                                {
                                    "$ref": "#/definitions/handler.RespBody"
                                },
                                {
                                    "type": "object",
                                    "properties": {
                                        "data": {
                                            "type": "array",
                                            "items": {
                                                "$ref": "#/definitions/schema.GetRoleResp"
                                            }
                                        }
                                    }
                                }
                            ]
                        }
                    }
                }
            }
        },
        "/answer/admin/api/setting/smtp": {
            "get": {
                "security": [
                    {
                        "ApiKeyAuth": []
                    }
                ],
                "description": "GetSMTPConfig get smtp config",
                "produces": [
                    "application/json"
                ],
                "tags": [
                    "admin"
                ],
                "summary": "GetSMTPConfig get smtp config",
                "responses": {
                    "200": {
                        "description": "OK",
                        "schema": {
                            "allOf": [
                                {
                                    "$ref": "#/definitions/handler.RespBody"
                                },
                                {
                                    "type": "object",
                                    "properties": {
                                        "data": {
                                            "$ref": "#/definitions/schema.GetSMTPConfigResp"
                                        }
                                    }
                                }
                            ]
                        }
                    }
                }
            },
            "put": {
                "security": [
                    {
                        "ApiKeyAuth": []
                    }
                ],
                "description": "update smtp config",
                "produces": [
                    "application/json"
                ],
                "tags": [
                    "admin"
                ],
                "summary": "update smtp config",
                "parameters": [
                    {
                        "description": "smtp config",
                        "name": "data",
                        "in": "body",
                        "required": true,
                        "schema": {
                            "$ref": "#/definitions/schema.UpdateSMTPConfigReq"
                        }
                    }
                ],
                "responses": {
                    "200": {
                        "description": "OK",
                        "schema": {
                            "$ref": "#/definitions/handler.RespBody"
                        }
                    }
                }
            }
        },
        "/answer/admin/api/siteinfo/branding": {
            "get": {
                "security": [
                    {
                        "ApiKeyAuth": []
                    }
                ],
                "description": "get site interface",
                "produces": [
                    "application/json"
                ],
                "tags": [
                    "admin"
                ],
                "summary": "get site interface",
                "responses": {
                    "200": {
                        "description": "OK",
                        "schema": {
                            "allOf": [
                                {
                                    "$ref": "#/definitions/handler.RespBody"
                                },
                                {
                                    "type": "object",
                                    "properties": {
                                        "data": {
                                            "$ref": "#/definitions/schema.SiteBrandingResp"
                                        }
                                    }
                                }
                            ]
                        }
                    }
                }
            },
            "put": {
                "security": [
                    {
                        "ApiKeyAuth": []
                    }
                ],
                "description": "update site info branding",
                "produces": [
                    "application/json"
                ],
                "tags": [
                    "admin"
                ],
                "summary": "update site info branding",
                "parameters": [
                    {
                        "description": "branding info",
                        "name": "data",
                        "in": "body",
                        "required": true,
                        "schema": {
                            "$ref": "#/definitions/schema.SiteBrandingReq"
                        }
                    }
                ],
                "responses": {
                    "200": {
                        "description": "OK",
                        "schema": {
                            "$ref": "#/definitions/handler.RespBody"
                        }
                    }
                }
            }
        },
        "/answer/admin/api/siteinfo/general": {
            "get": {
                "security": [
                    {
                        "ApiKeyAuth": []
                    }
                ],
                "description": "get site general information",
                "produces": [
                    "application/json"
                ],
                "tags": [
                    "admin"
                ],
                "summary": "get site general information",
                "responses": {
                    "200": {
                        "description": "OK",
                        "schema": {
                            "allOf": [
                                {
                                    "$ref": "#/definitions/handler.RespBody"
                                },
                                {
                                    "type": "object",
                                    "properties": {
                                        "data": {
                                            "$ref": "#/definitions/schema.SiteGeneralResp"
                                        }
                                    }
                                }
                            ]
                        }
                    }
                }
            },
            "put": {
                "security": [
                    {
                        "ApiKeyAuth": []
                    }
                ],
                "description": "update site general information",
                "produces": [
                    "application/json"
                ],
                "tags": [
                    "admin"
                ],
                "summary": "update site general information",
                "parameters": [
                    {
                        "description": "general",
                        "name": "data",
                        "in": "body",
                        "required": true,
                        "schema": {
                            "$ref": "#/definitions/schema.SiteGeneralReq"
                        }
                    }
                ],
                "responses": {
                    "200": {
                        "description": "OK",
                        "schema": {
                            "$ref": "#/definitions/handler.RespBody"
                        }
                    }
                }
            }
        },
        "/answer/admin/api/siteinfo/interface": {
            "get": {
                "security": [
                    {
                        "ApiKeyAuth": []
                    }
                ],
                "description": "get site interface",
                "produces": [
                    "application/json"
                ],
                "tags": [
                    "admin"
                ],
                "summary": "get site interface",
                "responses": {
                    "200": {
                        "description": "OK",
                        "schema": {
                            "allOf": [
                                {
                                    "$ref": "#/definitions/handler.RespBody"
                                },
                                {
                                    "type": "object",
                                    "properties": {
                                        "data": {
                                            "$ref": "#/definitions/schema.SiteInterfaceResp"
                                        }
                                    }
                                }
                            ]
                        }
                    }
                }
            },
            "put": {
                "security": [
                    {
                        "ApiKeyAuth": []
                    }
                ],
                "description": "update site info interface",
                "produces": [
                    "application/json"
                ],
                "tags": [
                    "admin"
                ],
                "summary": "update site info interface",
                "parameters": [
                    {
                        "description": "general",
                        "name": "data",
                        "in": "body",
                        "required": true,
                        "schema": {
                            "$ref": "#/definitions/schema.SiteInterfaceReq"
                        }
                    }
                ],
                "responses": {
                    "200": {
                        "description": "OK",
                        "schema": {
                            "$ref": "#/definitions/handler.RespBody"
                        }
                    }
                }
            }
        },
        "/answer/admin/api/siteinfo/legal": {
            "get": {
                "security": [
                    {
                        "ApiKeyAuth": []
                    }
                ],
                "description": "Set the legal information for the site",
                "produces": [
                    "application/json"
                ],
                "tags": [
                    "admin"
                ],
                "summary": "Set the legal information for the site",
                "responses": {
                    "200": {
                        "description": "OK",
                        "schema": {
                            "allOf": [
                                {
                                    "$ref": "#/definitions/handler.RespBody"
                                },
                                {
                                    "type": "object",
                                    "properties": {
                                        "data": {
                                            "$ref": "#/definitions/schema.SiteLegalResp"
                                        }
                                    }
                                }
                            ]
                        }
                    }
                }
            },
            "put": {
                "security": [
                    {
                        "ApiKeyAuth": []
                    }
                ],
                "description": "update site legal info",
                "produces": [
                    "application/json"
                ],
                "tags": [
                    "admin"
                ],
                "summary": "update site legal info",
                "parameters": [
                    {
                        "description": "write info",
                        "name": "data",
                        "in": "body",
                        "required": true,
                        "schema": {
                            "$ref": "#/definitions/schema.SiteLegalReq"
                        }
                    }
                ],
                "responses": {
                    "200": {
                        "description": "OK",
                        "schema": {
                            "$ref": "#/definitions/handler.RespBody"
                        }
                    }
                }
            }
        },
<<<<<<< HEAD
        "/answer/admin/api/siteinfo/login": {
            "get": {
                "security": [
                    {
                        "ApiKeyAuth": []
                    }
                ],
                "description": "get site info login config",
                "produces": [
                    "application/json"
                ],
                "tags": [
                    "admin"
                ],
                "summary": "get site info login config",
                "responses": {
                    "200": {
                        "description": "OK",
                        "schema": {
                            "allOf": [
                                {
                                    "$ref": "#/definitions/handler.RespBody"
                                },
                                {
                                    "type": "object",
                                    "properties": {
                                        "data": {
                                            "$ref": "#/definitions/schema.SiteLoginResp"
                                        }
                                    }
                                }
                            ]
                        }
                    }
                }
            },
            "put": {
                "security": [
                    {
                        "ApiKeyAuth": []
                    }
                ],
                "description": "update site login",
                "produces": [
                    "application/json"
                ],
                "tags": [
                    "admin"
                ],
                "summary": "update site login",
                "parameters": [
                    {
                        "description": "login info",
                        "name": "data",
                        "in": "body",
                        "required": true,
                        "schema": {
                            "$ref": "#/definitions/schema.SiteLoginReq"
                        }
                    }
                ],
                "responses": {
                    "200": {
                        "description": "OK",
                        "schema": {
                            "$ref": "#/definitions/handler.RespBody"
                        }
                    }
                }
            }
        },
=======
>>>>>>> b439d68c
        "/answer/admin/api/siteinfo/seo": {
            "get": {
                "security": [
                    {
                        "ApiKeyAuth": []
                    }
                ],
                "description": "get site seo information",
                "produces": [
                    "application/json"
                ],
                "tags": [
                    "admin"
                ],
                "summary": "get site seo information",
                "responses": {
                    "200": {
                        "description": "OK",
                        "schema": {
                            "allOf": [
                                {
                                    "$ref": "#/definitions/handler.RespBody"
                                },
                                {
                                    "type": "object",
                                    "properties": {
                                        "data": {
                                            "$ref": "#/definitions/schema.SiteSeoResp"
                                        }
                                    }
                                }
                            ]
                        }
                    }
                }
            },
            "put": {
                "security": [
                    {
                        "ApiKeyAuth": []
                    }
                ],
                "description": "update site seo information",
                "produces": [
                    "application/json"
                ],
                "tags": [
                    "admin"
                ],
                "summary": "update site seo information",
                "parameters": [
                    {
                        "description": "seo",
                        "name": "data",
                        "in": "body",
                        "required": true,
                        "schema": {
                            "$ref": "#/definitions/schema.SiteSeoReq"
                        }
                    }
                ],
                "responses": {
                    "200": {
                        "description": "OK",
                        "schema": {
                            "$ref": "#/definitions/handler.RespBody"
                        }
                    }
                }
            }
        },
        "/answer/admin/api/siteinfo/write": {
            "get": {
                "security": [
                    {
                        "ApiKeyAuth": []
                    }
                ],
                "description": "get site interface",
                "produces": [
                    "application/json"
                ],
                "tags": [
                    "admin"
                ],
                "summary": "get site interface",
                "responses": {
                    "200": {
                        "description": "OK",
                        "schema": {
                            "allOf": [
                                {
                                    "$ref": "#/definitions/handler.RespBody"
                                },
                                {
                                    "type": "object",
                                    "properties": {
                                        "data": {
                                            "$ref": "#/definitions/schema.SiteWriteResp"
                                        }
                                    }
                                }
                            ]
                        }
                    }
                }
            },
            "put": {
                "security": [
                    {
                        "ApiKeyAuth": []
                    }
                ],
                "description": "update site write info",
                "produces": [
                    "application/json"
                ],
                "tags": [
                    "admin"
                ],
                "summary": "update site write info",
                "parameters": [
                    {
                        "description": "write info",
                        "name": "data",
                        "in": "body",
                        "required": true,
                        "schema": {
                            "$ref": "#/definitions/schema.SiteWriteReq"
                        }
                    }
                ],
                "responses": {
                    "200": {
                        "description": "OK",
                        "schema": {
                            "$ref": "#/definitions/handler.RespBody"
                        }
                    }
                }
            }
        },
        "/answer/admin/api/theme/options": {
            "get": {
                "security": [
                    {
                        "ApiKeyAuth": []
                    }
                ],
                "description": "Get theme options",
                "produces": [
                    "application/json"
                ],
                "tags": [
                    "admin"
                ],
                "summary": "Get theme options",
                "responses": {
                    "200": {
                        "description": "OK",
                        "schema": {
                            "$ref": "#/definitions/handler.RespBody"
                        }
                    }
                }
            }
        },
        "/answer/admin/api/user": {
            "post": {
                "security": [
                    {
                        "ApiKeyAuth": []
                    }
                ],
                "description": "add user",
                "consumes": [
                    "application/json"
                ],
                "produces": [
                    "application/json"
                ],
                "tags": [
                    "admin"
                ],
                "summary": "add user",
                "parameters": [
                    {
                        "description": "user",
                        "name": "data",
                        "in": "body",
                        "required": true,
                        "schema": {
                            "$ref": "#/definitions/schema.AddUserReq"
                        }
                    }
                ],
                "responses": {
                    "200": {
                        "description": "OK",
                        "schema": {
                            "$ref": "#/definitions/handler.RespBody"
                        }
                    }
                }
            }
        },
        "/answer/admin/api/user/password": {
            "put": {
                "security": [
                    {
                        "ApiKeyAuth": []
                    }
                ],
                "description": "update user password",
                "consumes": [
                    "application/json"
                ],
                "produces": [
                    "application/json"
                ],
                "tags": [
                    "admin"
                ],
                "summary": "update user password",
                "parameters": [
                    {
                        "description": "user",
                        "name": "data",
                        "in": "body",
                        "required": true,
                        "schema": {
                            "$ref": "#/definitions/schema.UpdateUserPasswordReq"
                        }
                    }
                ],
                "responses": {
                    "200": {
                        "description": "OK",
                        "schema": {
                            "$ref": "#/definitions/handler.RespBody"
                        }
                    }
                }
            }
        },
        "/answer/admin/api/user/role": {
            "put": {
                "security": [
                    {
                        "ApiKeyAuth": []
                    }
                ],
                "description": "update user role",
                "consumes": [
                    "application/json"
                ],
                "produces": [
                    "application/json"
                ],
                "tags": [
                    "admin"
                ],
                "summary": "update user role",
                "parameters": [
                    {
                        "description": "user",
                        "name": "data",
                        "in": "body",
                        "required": true,
                        "schema": {
                            "$ref": "#/definitions/schema.UpdateUserRoleReq"
                        }
                    }
                ],
                "responses": {
                    "200": {
                        "description": "OK",
                        "schema": {
                            "$ref": "#/definitions/handler.RespBody"
                        }
                    }
                }
            }
        },
        "/answer/admin/api/user/status": {
            "put": {
                "security": [
                    {
                        "ApiKeyAuth": []
                    }
                ],
                "description": "update user",
                "consumes": [
                    "application/json"
                ],
                "produces": [
                    "application/json"
                ],
                "tags": [
                    "admin"
                ],
                "summary": "update user",
                "parameters": [
                    {
                        "description": "user",
                        "name": "data",
                        "in": "body",
                        "required": true,
                        "schema": {
                            "$ref": "#/definitions/schema.UpdateUserStatusReq"
                        }
                    }
                ],
                "responses": {
                    "200": {
                        "description": "OK",
                        "schema": {
                            "$ref": "#/definitions/handler.RespBody"
                        }
                    }
                }
            }
        },
        "/answer/admin/api/users/page": {
            "get": {
                "security": [
                    {
                        "ApiKeyAuth": []
                    }
                ],
                "description": "get user page",
                "produces": [
                    "application/json"
                ],
                "tags": [
                    "admin"
                ],
                "summary": "get user page",
                "parameters": [
                    {
                        "type": "integer",
                        "description": "page size",
                        "name": "page",
                        "in": "query"
                    },
                    {
                        "type": "integer",
                        "description": "page size",
                        "name": "page_size",
                        "in": "query"
                    },
                    {
                        "type": "string",
                        "description": "search query: email, username or id:[id]",
                        "name": "query",
                        "in": "query"
                    },
                    {
                        "type": "boolean",
                        "description": "staff user",
                        "name": "staff",
                        "in": "query"
                    },
                    {
                        "enum": [
                            "suspended",
                            "deleted",
                            "inactive"
                        ],
                        "type": "string",
                        "description": "user status",
                        "name": "status",
                        "in": "query"
                    }
                ],
                "responses": {
                    "200": {
                        "description": "OK",
                        "schema": {
                            "allOf": [
                                {
                                    "$ref": "#/definitions/handler.RespBody"
                                },
                                {
                                    "type": "object",
                                    "properties": {
                                        "data": {
                                            "allOf": [
                                                {
                                                    "$ref": "#/definitions/pager.PageModel"
                                                },
                                                {
                                                    "type": "object",
                                                    "properties": {
                                                        "records": {
                                                            "type": "array",
                                                            "items": {
                                                                "$ref": "#/definitions/schema.GetUserPageResp"
                                                            }
                                                        }
                                                    }
                                                }
                                            ]
                                        }
                                    }
                                }
                            ]
                        }
                    }
                }
            }
        },
        "/answer/api/v1/activity/timeline": {
            "get": {
                "description": "get object timeline",
                "produces": [
                    "application/json"
                ],
                "tags": [
                    "Comment"
                ],
                "summary": "get object timeline",
                "parameters": [
                    {
                        "type": "string",
                        "description": "object id",
                        "name": "object_id",
                        "in": "query"
                    },
                    {
                        "type": "string",
                        "description": "tag slug name",
                        "name": "tag_slug_name",
                        "in": "query"
                    },
                    {
                        "enum": [
                            "question",
                            "answer",
                            "tag"
                        ],
                        "type": "string",
                        "description": "object type",
                        "name": "object_type",
                        "in": "query"
                    },
                    {
                        "type": "boolean",
                        "description": "is show vote",
                        "name": "show_vote",
                        "in": "query"
                    }
                ],
                "responses": {
                    "200": {
                        "description": "OK",
                        "schema": {
                            "allOf": [
                                {
                                    "$ref": "#/definitions/handler.RespBody"
                                },
                                {
                                    "type": "object",
                                    "properties": {
                                        "data": {
                                            "$ref": "#/definitions/schema.GetObjectTimelineResp"
                                        }
                                    }
                                }
                            ]
                        }
                    }
                }
            }
        },
        "/answer/api/v1/activity/timeline/detail": {
            "get": {
                "description": "get object timeline detail",
                "produces": [
                    "application/json"
                ],
                "tags": [
                    "Comment"
                ],
                "summary": "get object timeline detail",
                "parameters": [
                    {
                        "type": "string",
                        "description": "revision id",
                        "name": "revision_id",
                        "in": "query",
                        "required": true
                    }
                ],
                "responses": {
                    "200": {
                        "description": "OK",
                        "schema": {
                            "allOf": [
                                {
                                    "$ref": "#/definitions/handler.RespBody"
                                },
                                {
                                    "type": "object",
                                    "properties": {
                                        "data": {
                                            "$ref": "#/definitions/schema.GetObjectTimelineResp"
                                        }
                                    }
                                }
                            ]
                        }
                    }
                }
            }
        },
        "/answer/api/v1/answer": {
            "put": {
                "security": [
                    {
                        "ApiKeyAuth": []
                    }
                ],
                "description": "Update Answer",
                "consumes": [
                    "application/json"
                ],
                "produces": [
                    "application/json"
                ],
                "tags": [
                    "api-answer"
                ],
                "summary": "Update Answer",
                "parameters": [
                    {
                        "description": "AnswerUpdateReq",
                        "name": "data",
                        "in": "body",
                        "required": true,
                        "schema": {
                            "$ref": "#/definitions/schema.AnswerUpdateReq"
                        }
                    }
                ],
                "responses": {
                    "200": {
                        "description": "OK",
                        "schema": {
                            "type": "string"
                        }
                    }
                }
            },
            "post": {
                "security": [
                    {
                        "ApiKeyAuth": []
                    }
                ],
                "description": "Insert Answer",
                "consumes": [
                    "application/json"
                ],
                "produces": [
                    "application/json"
                ],
                "tags": [
                    "api-answer"
                ],
                "summary": "Insert Answer",
                "parameters": [
                    {
                        "description": "AnswerAddReq",
                        "name": "data",
                        "in": "body",
                        "required": true,
                        "schema": {
                            "$ref": "#/definitions/schema.AnswerAddReq"
                        }
                    }
                ],
                "responses": {
                    "200": {
                        "description": "OK",
                        "schema": {
                            "type": "string"
                        }
                    }
                }
            },
            "delete": {
                "security": [
                    {
                        "ApiKeyAuth": []
                    }
                ],
                "description": "delete answer",
                "consumes": [
                    "application/json"
                ],
                "produces": [
                    "application/json"
                ],
                "tags": [
                    "api-answer"
                ],
                "summary": "delete answer",
                "parameters": [
                    {
                        "description": "answer",
                        "name": "data",
                        "in": "body",
                        "required": true,
                        "schema": {
                            "$ref": "#/definitions/schema.RemoveAnswerReq"
                        }
                    }
                ],
                "responses": {
                    "200": {
                        "description": "OK",
                        "schema": {
                            "$ref": "#/definitions/handler.RespBody"
                        }
                    }
                }
            }
        },
        "/answer/api/v1/answer/acceptance": {
            "post": {
                "security": [
                    {
                        "ApiKeyAuth": []
                    }
                ],
                "description": "Adopted",
                "consumes": [
                    "application/json"
                ],
                "produces": [
                    "application/json"
                ],
                "tags": [
                    "api-answer"
                ],
                "summary": "Adopted",
                "parameters": [
                    {
                        "description": "AnswerAdoptedReq",
                        "name": "data",
                        "in": "body",
                        "required": true,
                        "schema": {
                            "$ref": "#/definitions/schema.AnswerAdoptedReq"
                        }
                    }
                ],
                "responses": {
                    "200": {
                        "description": "OK",
                        "schema": {
                            "type": "string"
                        }
                    }
                }
            }
        },
        "/answer/api/v1/answer/info": {
            "get": {
                "description": "Get Answer",
                "consumes": [
                    "application/json"
                ],
                "produces": [
                    "application/json"
                ],
                "tags": [
                    "api-answer"
                ],
                "summary": "Get Answer",
                "parameters": [
                    {
                        "type": "string",
                        "default": "1",
                        "description": "Answer TagID",
                        "name": "id",
                        "in": "query",
                        "required": true
                    }
                ],
                "responses": {
                    "200": {
                        "description": "OK",
                        "schema": {
                            "type": "string"
                        }
                    }
                }
            }
        },
        "/answer/api/v1/answer/page": {
            "get": {
                "security": [
                    {
                        "ApiKeyAuth": []
                    }
                ],
                "description": "AnswerList \u003cbr\u003e \u003cb\u003eorder\u003c/b\u003e (default or updated)",
                "consumes": [
                    "application/json"
                ],
                "produces": [
                    "application/json"
                ],
                "tags": [
                    "api-answer"
                ],
                "summary": "AnswerList",
                "parameters": [
                    {
                        "type": "string",
                        "description": "question_id",
                        "name": "question_id",
                        "in": "query",
                        "required": true
                    },
                    {
                        "type": "string",
                        "description": "order",
                        "name": "order",
                        "in": "query",
                        "required": true
                    },
                    {
                        "type": "string",
                        "description": "page",
                        "name": "page",
                        "in": "query",
                        "required": true
                    },
                    {
                        "type": "string",
                        "description": "page_size",
                        "name": "page_size",
                        "in": "query",
                        "required": true
                    }
                ],
                "responses": {
                    "200": {
                        "description": "OK",
                        "schema": {
                            "type": "string"
                        }
                    }
                }
            }
        },
        "/answer/api/v1/collection/switch": {
            "post": {
                "security": [
                    {
                        "ApiKeyAuth": []
                    }
                ],
                "description": "add collection",
                "consumes": [
                    "application/json"
                ],
                "produces": [
                    "application/json"
                ],
                "tags": [
                    "Collection"
                ],
                "summary": "add collection",
                "parameters": [
                    {
                        "description": "collection",
                        "name": "data",
                        "in": "body",
                        "required": true,
                        "schema": {
                            "$ref": "#/definitions/schema.CollectionSwitchReq"
                        }
                    }
                ],
                "responses": {
                    "200": {
                        "description": "OK",
                        "schema": {
                            "allOf": [
                                {
                                    "$ref": "#/definitions/handler.RespBody"
                                },
                                {
                                    "type": "object",
                                    "properties": {
                                        "data": {
                                            "$ref": "#/definitions/schema.CollectionSwitchResp"
                                        }
                                    }
                                }
                            ]
                        }
                    }
                }
            }
        },
        "/answer/api/v1/comment": {
            "get": {
                "description": "get comment by id",
                "produces": [
                    "application/json"
                ],
                "tags": [
                    "Comment"
                ],
                "summary": "get comment by id",
                "parameters": [
                    {
                        "type": "string",
                        "description": "id",
                        "name": "id",
                        "in": "query",
                        "required": true
                    }
                ],
                "responses": {
                    "200": {
                        "description": "OK",
                        "schema": {
                            "allOf": [
                                {
                                    "$ref": "#/definitions/handler.RespBody"
                                },
                                {
                                    "type": "object",
                                    "properties": {
                                        "data": {
                                            "allOf": [
                                                {
                                                    "$ref": "#/definitions/pager.PageModel"
                                                },
                                                {
                                                    "type": "object",
                                                    "properties": {
                                                        "list": {
                                                            "type": "array",
                                                            "items": {
                                                                "$ref": "#/definitions/schema.GetCommentResp"
                                                            }
                                                        }
                                                    }
                                                }
                                            ]
                                        }
                                    }
                                }
                            ]
                        }
                    }
                }
            },
            "put": {
                "security": [
                    {
                        "ApiKeyAuth": []
                    }
                ],
                "description": "update comment",
                "consumes": [
                    "application/json"
                ],
                "produces": [
                    "application/json"
                ],
                "tags": [
                    "Comment"
                ],
                "summary": "update comment",
                "parameters": [
                    {
                        "description": "comment",
                        "name": "data",
                        "in": "body",
                        "required": true,
                        "schema": {
                            "$ref": "#/definitions/schema.UpdateCommentReq"
                        }
                    }
                ],
                "responses": {
                    "200": {
                        "description": "OK",
                        "schema": {
                            "$ref": "#/definitions/handler.RespBody"
                        }
                    }
                }
            },
            "post": {
                "security": [
                    {
                        "ApiKeyAuth": []
                    }
                ],
                "description": "add comment",
                "consumes": [
                    "application/json"
                ],
                "produces": [
                    "application/json"
                ],
                "tags": [
                    "Comment"
                ],
                "summary": "add comment",
                "parameters": [
                    {
                        "description": "comment",
                        "name": "data",
                        "in": "body",
                        "required": true,
                        "schema": {
                            "$ref": "#/definitions/schema.AddCommentReq"
                        }
                    }
                ],
                "responses": {
                    "200": {
                        "description": "OK",
                        "schema": {
                            "allOf": [
                                {
                                    "$ref": "#/definitions/handler.RespBody"
                                },
                                {
                                    "type": "object",
                                    "properties": {
                                        "data": {
                                            "$ref": "#/definitions/schema.GetCommentResp"
                                        }
                                    }
                                }
                            ]
                        }
                    }
                }
            },
            "delete": {
                "security": [
                    {
                        "ApiKeyAuth": []
                    }
                ],
                "description": "remove comment",
                "consumes": [
                    "application/json"
                ],
                "produces": [
                    "application/json"
                ],
                "tags": [
                    "Comment"
                ],
                "summary": "remove comment",
                "parameters": [
                    {
                        "description": "comment",
                        "name": "data",
                        "in": "body",
                        "required": true,
                        "schema": {
                            "$ref": "#/definitions/schema.RemoveCommentReq"
                        }
                    }
                ],
                "responses": {
                    "200": {
                        "description": "OK",
                        "schema": {
                            "$ref": "#/definitions/handler.RespBody"
                        }
                    }
                }
            }
        },
        "/answer/api/v1/comment/page": {
            "get": {
                "description": "get comment page",
                "produces": [
                    "application/json"
                ],
                "tags": [
                    "Comment"
                ],
                "summary": "get comment page",
                "parameters": [
                    {
                        "type": "integer",
                        "description": "page",
                        "name": "page",
                        "in": "query"
                    },
                    {
                        "type": "integer",
                        "description": "page size",
                        "name": "page_size",
                        "in": "query"
                    },
                    {
                        "type": "string",
                        "description": "object id",
                        "name": "object_id",
                        "in": "query",
                        "required": true
                    },
                    {
                        "enum": [
                            "vote"
                        ],
                        "type": "string",
                        "description": "query condition",
                        "name": "query_cond",
                        "in": "query"
                    }
                ],
                "responses": {
                    "200": {
                        "description": "OK",
                        "schema": {
                            "allOf": [
                                {
                                    "$ref": "#/definitions/handler.RespBody"
                                },
                                {
                                    "type": "object",
                                    "properties": {
                                        "data": {
                                            "allOf": [
                                                {
                                                    "$ref": "#/definitions/pager.PageModel"
                                                },
                                                {
                                                    "type": "object",
                                                    "properties": {
                                                        "list": {
                                                            "type": "array",
                                                            "items": {
                                                                "$ref": "#/definitions/schema.GetCommentResp"
                                                            }
                                                        }
                                                    }
                                                }
                                            ]
                                        }
                                    }
                                }
                            ]
                        }
                    }
                }
            }
        },
        "/answer/api/v1/file": {
            "post": {
                "security": [
                    {
                        "ApiKeyAuth": []
                    }
                ],
                "description": "upload file",
                "consumes": [
                    "multipart/form-data"
                ],
                "tags": [
                    "Upload"
                ],
                "summary": "upload file",
                "parameters": [
                    {
                        "enum": [
                            "post",
                            "avatar",
                            "branding"
                        ],
                        "type": "string",
                        "description": "identify the source of the file upload",
                        "name": "source",
                        "in": "formData",
                        "required": true
                    },
                    {
                        "type": "file",
                        "description": "file",
                        "name": "file",
                        "in": "formData",
                        "required": true
                    }
                ],
                "responses": {
                    "200": {
                        "description": "OK",
                        "schema": {
                            "allOf": [
                                {
                                    "$ref": "#/definitions/handler.RespBody"
                                },
                                {
                                    "type": "object",
                                    "properties": {
                                        "data": {
                                            "type": "string"
                                        }
                                    }
                                }
                            ]
                        }
                    }
                }
            }
        },
        "/answer/api/v1/follow": {
            "post": {
                "security": [
                    {
                        "ApiKeyAuth": []
                    }
                ],
                "description": "follow object or cancel follow operation",
                "consumes": [
                    "application/json"
                ],
                "produces": [
                    "application/json"
                ],
                "tags": [
                    "Activity"
                ],
                "summary": "follow object or cancel follow operation",
                "parameters": [
                    {
                        "description": "follow",
                        "name": "data",
                        "in": "body",
                        "required": true,
                        "schema": {
                            "$ref": "#/definitions/schema.FollowReq"
                        }
                    }
                ],
                "responses": {
                    "200": {
                        "description": "OK",
                        "schema": {
                            "allOf": [
                                {
                                    "$ref": "#/definitions/handler.RespBody"
                                },
                                {
                                    "type": "object",
                                    "properties": {
                                        "data": {
                                            "$ref": "#/definitions/schema.FollowResp"
                                        }
                                    }
                                }
                            ]
                        }
                    }
                }
            }
        },
        "/answer/api/v1/follow/tags": {
            "put": {
                "security": [
                    {
                        "ApiKeyAuth": []
                    }
                ],
                "description": "update user follow tags",
                "consumes": [
                    "application/json"
                ],
                "produces": [
                    "application/json"
                ],
                "tags": [
                    "Activity"
                ],
                "summary": "update user follow tags",
                "parameters": [
                    {
                        "description": "follow",
                        "name": "data",
                        "in": "body",
                        "required": true,
                        "schema": {
                            "$ref": "#/definitions/schema.UpdateFollowTagsReq"
                        }
                    }
                ],
                "responses": {
                    "200": {
                        "description": "OK",
                        "schema": {
                            "$ref": "#/definitions/handler.RespBody"
                        }
                    }
                }
            }
        },
        "/answer/api/v1/language/config": {
            "get": {
                "description": "get language config mapping",
                "produces": [
                    "application/json"
                ],
                "tags": [
                    "Lang"
                ],
                "summary": "get language config mapping",
                "parameters": [
                    {
                        "type": "string",
                        "description": "Accept-Language",
                        "name": "Accept-Language",
                        "in": "header",
                        "required": true
                    }
                ],
                "responses": {
                    "200": {
                        "description": "OK",
                        "schema": {
                            "$ref": "#/definitions/handler.RespBody"
                        }
                    }
                }
            }
        },
        "/answer/api/v1/language/options": {
            "get": {
                "description": "Get language options",
                "produces": [
                    "application/json"
                ],
                "tags": [
                    "Lang"
                ],
                "summary": "Get language options",
                "responses": {
                    "200": {
                        "description": "OK",
                        "schema": {
                            "$ref": "#/definitions/handler.RespBody"
                        }
                    }
                }
            }
        },
        "/answer/api/v1/notification/page": {
            "get": {
                "security": [
                    {
                        "ApiKeyAuth": []
                    }
                ],
                "description": "get notification list",
                "consumes": [
                    "application/json"
                ],
                "produces": [
                    "application/json"
                ],
                "tags": [
                    "Notification"
                ],
                "summary": "get notification list",
                "parameters": [
                    {
                        "type": "integer",
                        "description": "page size",
                        "name": "page",
                        "in": "query"
                    },
                    {
                        "type": "integer",
                        "description": "page size",
                        "name": "page_size",
                        "in": "query"
                    },
                    {
                        "enum": [
                            "inbox",
                            "achievement"
                        ],
                        "type": "string",
                        "description": "type",
                        "name": "type",
                        "in": "query",
                        "required": true
                    }
                ],
                "responses": {
                    "200": {
                        "description": "OK",
                        "schema": {
                            "$ref": "#/definitions/handler.RespBody"
                        }
                    }
                }
            }
        },
        "/answer/api/v1/notification/read/state": {
            "put": {
                "security": [
                    {
                        "ApiKeyAuth": []
                    }
                ],
                "description": "ClearUnRead",
                "consumes": [
                    "application/json"
                ],
                "produces": [
                    "application/json"
                ],
                "tags": [
                    "Notification"
                ],
                "summary": "ClearUnRead",
                "parameters": [
                    {
                        "description": "NotificationClearIDRequest",
                        "name": "data",
                        "in": "body",
                        "required": true,
                        "schema": {
                            "$ref": "#/definitions/schema.NotificationClearIDRequest"
                        }
                    }
                ],
                "responses": {
                    "200": {
                        "description": "OK",
                        "schema": {
                            "$ref": "#/definitions/handler.RespBody"
                        }
                    }
                }
            }
        },
        "/answer/api/v1/notification/read/state/all": {
            "put": {
                "security": [
                    {
                        "ApiKeyAuth": []
                    }
                ],
                "description": "ClearUnRead",
                "consumes": [
                    "application/json"
                ],
                "produces": [
                    "application/json"
                ],
                "tags": [
                    "Notification"
                ],
                "summary": "ClearUnRead",
                "parameters": [
                    {
                        "description": "NotificationClearRequest",
                        "name": "data",
                        "in": "body",
                        "required": true,
                        "schema": {
                            "$ref": "#/definitions/schema.NotificationClearRequest"
                        }
                    }
                ],
                "responses": {
                    "200": {
                        "description": "OK",
                        "schema": {
                            "$ref": "#/definitions/handler.RespBody"
                        }
                    }
                }
            }
        },
        "/answer/api/v1/notification/status": {
            "get": {
                "security": [
                    {
                        "ApiKeyAuth": []
                    }
                ],
                "description": "GetRedDot",
                "consumes": [
                    "application/json"
                ],
                "produces": [
                    "application/json"
                ],
                "tags": [
                    "Notification"
                ],
                "summary": "GetRedDot",
                "responses": {
                    "200": {
                        "description": "OK",
                        "schema": {
                            "$ref": "#/definitions/handler.RespBody"
                        }
                    }
                }
            },
            "put": {
                "security": [
                    {
                        "ApiKeyAuth": []
                    }
                ],
                "description": "DelRedDot",
                "consumes": [
                    "application/json"
                ],
                "produces": [
                    "application/json"
                ],
                "tags": [
                    "Notification"
                ],
                "summary": "DelRedDot",
                "parameters": [
                    {
                        "description": "NotificationClearRequest",
                        "name": "data",
                        "in": "body",
                        "required": true,
                        "schema": {
                            "$ref": "#/definitions/schema.NotificationClearRequest"
                        }
                    }
                ],
                "responses": {
                    "200": {
                        "description": "OK",
                        "schema": {
                            "$ref": "#/definitions/handler.RespBody"
                        }
                    }
                }
            }
        },
        "/answer/api/v1/personal/answer/page": {
            "get": {
                "security": [
                    {
                        "ApiKeyAuth": []
                    }
                ],
                "description": "UserAnswerList",
                "consumes": [
                    "application/json"
                ],
                "produces": [
                    "application/json"
                ],
                "tags": [
                    "api-answer"
                ],
                "summary": "UserAnswerList",
                "parameters": [
                    {
                        "type": "string",
                        "default": "string",
                        "description": "username",
                        "name": "username",
                        "in": "query",
                        "required": true
                    },
                    {
                        "enum": [
                            "newest",
                            "score"
                        ],
                        "type": "string",
                        "description": "order",
                        "name": "order",
                        "in": "query",
                        "required": true
                    },
                    {
                        "type": "string",
                        "default": "0",
                        "description": "page",
                        "name": "page",
                        "in": "query",
                        "required": true
                    },
                    {
                        "type": "string",
                        "default": "20",
                        "description": "pagesize",
                        "name": "pagesize",
                        "in": "query",
                        "required": true
                    }
                ],
                "responses": {
                    "200": {
                        "description": "OK",
                        "schema": {
                            "$ref": "#/definitions/handler.RespBody"
                        }
                    }
                }
            }
        },
        "/answer/api/v1/personal/collection/page": {
            "get": {
                "security": [
                    {
                        "ApiKeyAuth": []
                    }
                ],
                "description": "UserCollectionList",
                "consumes": [
                    "application/json"
                ],
                "produces": [
                    "application/json"
                ],
                "tags": [
                    "Collection"
                ],
                "summary": "UserCollectionList",
                "parameters": [
                    {
                        "type": "string",
                        "default": "0",
                        "description": "page",
                        "name": "page",
                        "in": "query",
                        "required": true
                    },
                    {
                        "type": "string",
                        "default": "20",
                        "description": "pagesize",
                        "name": "pagesize",
                        "in": "query",
                        "required": true
                    }
                ],
                "responses": {
                    "200": {
                        "description": "OK",
                        "schema": {
                            "$ref": "#/definitions/handler.RespBody"
                        }
                    }
                }
            }
        },
        "/answer/api/v1/personal/comment/page": {
            "get": {
                "description": "user personal comment list",
                "produces": [
                    "application/json"
                ],
                "tags": [
                    "Comment"
                ],
                "summary": "user personal comment list",
                "parameters": [
                    {
                        "type": "integer",
                        "description": "page",
                        "name": "page",
                        "in": "query"
                    },
                    {
                        "type": "integer",
                        "description": "page size",
                        "name": "page_size",
                        "in": "query"
                    },
                    {
                        "type": "string",
                        "description": "username",
                        "name": "username",
                        "in": "query"
                    }
                ],
                "responses": {
                    "200": {
                        "description": "OK",
                        "schema": {
                            "allOf": [
                                {
                                    "$ref": "#/definitions/handler.RespBody"
                                },
                                {
                                    "type": "object",
                                    "properties": {
                                        "data": {
                                            "allOf": [
                                                {
                                                    "$ref": "#/definitions/pager.PageModel"
                                                },
                                                {
                                                    "type": "object",
                                                    "properties": {
                                                        "list": {
                                                            "type": "array",
                                                            "items": {
                                                                "$ref": "#/definitions/schema.GetCommentPersonalWithPageResp"
                                                            }
                                                        }
                                                    }
                                                }
                                            ]
                                        }
                                    }
                                }
                            ]
                        }
                    }
                }
            }
        },
        "/answer/api/v1/personal/qa/top": {
            "get": {
                "security": [
                    {
                        "ApiKeyAuth": []
                    }
                ],
                "description": "UserTop",
                "consumes": [
                    "application/json"
                ],
                "produces": [
                    "application/json"
                ],
                "tags": [
                    "api-question"
                ],
                "summary": "UserTop",
                "parameters": [
                    {
                        "type": "string",
                        "default": "string",
                        "description": "username",
                        "name": "username",
                        "in": "query",
                        "required": true
                    }
                ],
                "responses": {
                    "200": {
                        "description": "OK",
                        "schema": {
                            "$ref": "#/definitions/handler.RespBody"
                        }
                    }
                }
            }
        },
        "/answer/api/v1/personal/rank/page": {
            "get": {
                "description": "user personal rank list",
                "produces": [
                    "application/json"
                ],
                "tags": [
                    "Rank"
                ],
                "summary": "user personal rank list",
                "parameters": [
                    {
                        "type": "integer",
                        "description": "page",
                        "name": "page",
                        "in": "query"
                    },
                    {
                        "type": "integer",
                        "description": "page size",
                        "name": "page_size",
                        "in": "query"
                    },
                    {
                        "type": "string",
                        "description": "username",
                        "name": "username",
                        "in": "query"
                    }
                ],
                "responses": {
                    "200": {
                        "description": "OK",
                        "schema": {
                            "allOf": [
                                {
                                    "$ref": "#/definitions/handler.RespBody"
                                },
                                {
                                    "type": "object",
                                    "properties": {
                                        "data": {
                                            "allOf": [
                                                {
                                                    "$ref": "#/definitions/pager.PageModel"
                                                },
                                                {
                                                    "type": "object",
                                                    "properties": {
                                                        "list": {
                                                            "type": "array",
                                                            "items": {
                                                                "$ref": "#/definitions/schema.GetRankPersonalWithPageResp"
                                                            }
                                                        }
                                                    }
                                                }
                                            ]
                                        }
                                    }
                                }
                            ]
                        }
                    }
                }
            }
        },
        "/answer/api/v1/personal/user/info": {
            "get": {
                "security": [
                    {
                        "ApiKeyAuth": []
                    }
                ],
                "description": "GetOtherUserInfoByUsername",
                "consumes": [
                    "application/json"
                ],
                "produces": [
                    "application/json"
                ],
                "tags": [
                    "User"
                ],
                "summary": "GetOtherUserInfoByUsername",
                "parameters": [
                    {
                        "type": "string",
                        "description": "username",
                        "name": "username",
                        "in": "query",
                        "required": true
                    }
                ],
                "responses": {
                    "200": {
                        "description": "OK",
                        "schema": {
                            "allOf": [
                                {
                                    "$ref": "#/definitions/handler.RespBody"
                                },
                                {
                                    "type": "object",
                                    "properties": {
                                        "data": {
                                            "$ref": "#/definitions/schema.GetOtherUserInfoResp"
                                        }
                                    }
                                }
                            ]
                        }
                    }
                }
            }
        },
        "/answer/api/v1/personal/vote/page": {
            "get": {
                "security": [
                    {
                        "ApiKeyAuth": []
                    }
                ],
                "description": "user's vote",
                "consumes": [
                    "application/json"
                ],
                "produces": [
                    "application/json"
                ],
                "tags": [
                    "Activity"
                ],
                "summary": "user's votes",
                "parameters": [
                    {
                        "type": "integer",
                        "description": "page size",
                        "name": "page",
                        "in": "query"
                    },
                    {
                        "type": "integer",
                        "description": "page size",
                        "name": "page_size",
                        "in": "query"
                    }
                ],
                "responses": {
                    "200": {
                        "description": "OK",
                        "schema": {
                            "allOf": [
                                {
                                    "$ref": "#/definitions/handler.RespBody"
                                },
                                {
                                    "type": "object",
                                    "properties": {
                                        "data": {
                                            "allOf": [
                                                {
                                                    "$ref": "#/definitions/pager.PageModel"
                                                },
                                                {
                                                    "type": "object",
                                                    "properties": {
                                                        "list": {
                                                            "type": "array",
                                                            "items": {
                                                                "$ref": "#/definitions/schema.GetVoteWithPageResp"
                                                            }
                                                        }
                                                    }
                                                }
                                            ]
                                        }
                                    }
                                }
                            ]
                        }
                    }
                }
            }
        },
        "/answer/api/v1/question": {
            "put": {
                "security": [
                    {
                        "ApiKeyAuth": []
                    }
                ],
                "description": "update question",
                "consumes": [
                    "application/json"
                ],
                "produces": [
                    "application/json"
                ],
                "tags": [
                    "api-question"
                ],
                "summary": "update question",
                "parameters": [
                    {
                        "description": "question",
                        "name": "data",
                        "in": "body",
                        "required": true,
                        "schema": {
                            "$ref": "#/definitions/schema.QuestionUpdate"
                        }
                    }
                ],
                "responses": {
                    "200": {
                        "description": "OK",
                        "schema": {
                            "$ref": "#/definitions/handler.RespBody"
                        }
                    }
                }
            },
            "post": {
                "security": [
                    {
                        "ApiKeyAuth": []
                    }
                ],
                "description": "add question",
                "consumes": [
                    "application/json"
                ],
                "produces": [
                    "application/json"
                ],
                "tags": [
                    "api-question"
                ],
                "summary": "add question",
                "parameters": [
                    {
                        "description": "question",
                        "name": "data",
                        "in": "body",
                        "required": true,
                        "schema": {
                            "$ref": "#/definitions/schema.QuestionAdd"
                        }
                    }
                ],
                "responses": {
                    "200": {
                        "description": "OK",
                        "schema": {
                            "$ref": "#/definitions/handler.RespBody"
                        }
                    }
                }
            },
            "delete": {
                "security": [
                    {
                        "ApiKeyAuth": []
                    }
                ],
                "description": "delete question",
                "consumes": [
                    "application/json"
                ],
                "produces": [
                    "application/json"
                ],
                "tags": [
                    "api-question"
                ],
                "summary": "delete question",
                "parameters": [
                    {
                        "description": "question",
                        "name": "data",
                        "in": "body",
                        "required": true,
                        "schema": {
                            "$ref": "#/definitions/schema.RemoveQuestionReq"
                        }
                    }
                ],
                "responses": {
                    "200": {
                        "description": "OK",
                        "schema": {
                            "$ref": "#/definitions/handler.RespBody"
                        }
                    }
                }
            }
        },
        "/answer/api/v1/question/closemsglist": {
            "get": {
                "security": [
                    {
                        "ApiKeyAuth": []
                    }
                ],
                "description": "close question msg list",
                "consumes": [
                    "application/json"
                ],
                "produces": [
                    "application/json"
                ],
                "tags": [
                    "api-question"
                ],
                "summary": "close question msg list",
                "responses": {
                    "200": {
                        "description": "OK",
                        "schema": {
                            "$ref": "#/definitions/handler.RespBody"
                        }
                    }
                }
            }
        },
        "/answer/api/v1/question/info": {
            "get": {
                "security": [
                    {
                        "ApiKeyAuth": []
                    }
                ],
                "description": "GetQuestion Question",
                "consumes": [
                    "application/json"
                ],
                "produces": [
                    "application/json"
                ],
                "tags": [
                    "api-question"
                ],
                "summary": "GetQuestion Question",
                "parameters": [
                    {
                        "type": "string",
                        "default": "1",
                        "description": "Question TagID",
                        "name": "id",
                        "in": "query",
                        "required": true
                    }
                ],
                "responses": {
                    "200": {
                        "description": "OK",
                        "schema": {
                            "type": "string"
                        }
                    }
                }
            }
        },
        "/answer/api/v1/question/page": {
            "get": {
                "description": "SearchQuestionList \u003cbr\u003e  \"order\"  Enums(newest, active,frequent,score,unanswered)",
                "consumes": [
                    "application/json"
                ],
                "produces": [
                    "application/json"
                ],
                "tags": [
                    "api-question"
                ],
                "summary": "SearchQuestionList",
                "parameters": [
                    {
                        "description": "QuestionSearch",
                        "name": "data",
                        "in": "body",
                        "required": true,
                        "schema": {
                            "$ref": "#/definitions/schema.QuestionSearch"
                        }
                    }
                ],
                "responses": {
                    "200": {
                        "description": "OK",
                        "schema": {
                            "type": "string"
                        }
                    }
                }
            }
        },
        "/answer/api/v1/question/reopen": {
            "put": {
                "security": [
                    {
                        "ApiKeyAuth": []
                    }
                ],
                "description": "reopen question",
                "consumes": [
                    "application/json"
                ],
                "produces": [
                    "application/json"
                ],
                "tags": [
                    "api-question"
                ],
                "summary": "reopen question",
                "parameters": [
                    {
                        "description": "question",
                        "name": "data",
                        "in": "body",
                        "required": true,
                        "schema": {
                            "$ref": "#/definitions/schema.ReopenQuestionReq"
                        }
                    }
                ],
                "responses": {
                    "200": {
                        "description": "OK",
                        "schema": {
                            "$ref": "#/definitions/handler.RespBody"
                        }
                    }
                }
            }
        },
        "/answer/api/v1/question/search": {
            "post": {
                "description": "SearchQuestionList",
                "consumes": [
                    "application/json"
                ],
                "produces": [
                    "application/json"
                ],
                "tags": [
                    "api-question"
                ],
                "summary": "SearchQuestionList",
                "parameters": [
                    {
                        "description": "QuestionSearch",
                        "name": "data",
                        "in": "body",
                        "required": true,
                        "schema": {
                            "$ref": "#/definitions/schema.QuestionSearch"
                        }
                    }
                ],
                "responses": {
                    "200": {
                        "description": "OK",
                        "schema": {
                            "type": "string"
                        }
                    }
                }
            }
        },
        "/answer/api/v1/question/similar": {
            "get": {
                "security": [
                    {
                        "ApiKeyAuth": []
                    }
                ],
                "description": "add question title like",
                "consumes": [
                    "application/json"
                ],
                "produces": [
                    "application/json"
                ],
                "tags": [
                    "api-question"
                ],
                "summary": "add question title like",
                "parameters": [
                    {
                        "type": "string",
                        "default": "string",
                        "description": "title",
                        "name": "title",
                        "in": "query",
                        "required": true
                    }
                ],
                "responses": {
                    "200": {
                        "description": "OK",
                        "schema": {
                            "$ref": "#/definitions/handler.RespBody"
                        }
                    }
                }
            }
        },
        "/answer/api/v1/question/similar/tag": {
            "get": {
                "description": "Search Similar Question",
                "consumes": [
                    "application/json"
                ],
                "produces": [
                    "application/json"
                ],
                "tags": [
                    "api-question"
                ],
                "summary": "Search Similar Question",
                "parameters": [
                    {
                        "type": "string",
                        "default": "",
                        "description": "question_id",
                        "name": "question_id",
                        "in": "query",
                        "required": true
                    }
                ],
                "responses": {
                    "200": {
                        "description": "OK",
                        "schema": {
                            "type": "string"
                        }
                    }
                }
            }
        },
        "/answer/api/v1/question/status": {
            "put": {
                "security": [
                    {
                        "ApiKeyAuth": []
                    }
                ],
                "description": "Close question",
                "consumes": [
                    "application/json"
                ],
                "produces": [
                    "application/json"
                ],
                "tags": [
                    "api-question"
                ],
                "summary": "Close question",
                "parameters": [
                    {
                        "description": "question",
                        "name": "data",
                        "in": "body",
                        "required": true,
                        "schema": {
                            "$ref": "#/definitions/schema.CloseQuestionReq"
                        }
                    }
                ],
                "responses": {
                    "200": {
                        "description": "OK",
                        "schema": {
                            "$ref": "#/definitions/handler.RespBody"
                        }
                    }
                }
            }
        },
        "/answer/api/v1/question/tags": {
            "get": {
                "security": [
                    {
                        "ApiKeyAuth": []
                    }
                ],
                "description": "get tag list",
                "produces": [
                    "application/json"
                ],
                "tags": [
                    "Tag"
                ],
                "summary": "get tag list",
                "parameters": [
                    {
                        "type": "string",
                        "description": "tag",
                        "name": "tag",
                        "in": "query"
                    }
                ],
                "responses": {
                    "200": {
                        "description": "OK",
                        "schema": {
                            "allOf": [
                                {
                                    "$ref": "#/definitions/handler.RespBody"
                                },
                                {
                                    "type": "object",
                                    "properties": {
                                        "data": {
                                            "type": "array",
                                            "items": {
                                                "$ref": "#/definitions/schema.GetTagResp"
                                            }
                                        }
                                    }
                                }
                            ]
                        }
                    }
                }
            }
        },
        "/answer/api/v1/reasons": {
            "get": {
                "security": [
                    {
                        "ApiKeyAuth": []
                    }
                ],
                "description": "get reasons by object type and action",
                "consumes": [
                    "application/json"
                ],
                "produces": [
                    "application/json"
                ],
                "tags": [
                    "reason"
                ],
                "summary": "get reasons by object type and action",
                "parameters": [
                    {
                        "enum": [
                            "question",
                            "answer",
                            "comment",
                            "user"
                        ],
                        "type": "string",
                        "description": "object_type",
                        "name": "object_type",
                        "in": "query",
                        "required": true
                    },
                    {
                        "enum": [
                            "status",
                            "close",
                            "flag",
                            "review"
                        ],
                        "type": "string",
                        "description": "action",
                        "name": "action",
                        "in": "query",
                        "required": true
                    }
                ],
                "responses": {
                    "200": {
                        "description": "OK",
                        "schema": {
                            "$ref": "#/definitions/handler.RespBody"
                        }
                    }
                }
            }
        },
        "/answer/api/v1/report": {
            "post": {
                "security": [
                    {
                        "ApiKeyAuth": []
                    },
                    {
                        "ApiKeyAuth": []
                    }
                ],
                "description": "add report \u003cbr\u003e source (question, answer, comment, user)",
                "consumes": [
                    "application/json"
                ],
                "produces": [
                    "application/json"
                ],
                "tags": [
                    "Report"
                ],
                "summary": "add report",
                "parameters": [
                    {
                        "description": "report",
                        "name": "data",
                        "in": "body",
                        "required": true,
                        "schema": {
                            "$ref": "#/definitions/schema.AddReportReq"
                        }
                    }
                ],
                "responses": {
                    "200": {
                        "description": "OK",
                        "schema": {
                            "$ref": "#/definitions/handler.RespBody"
                        }
                    }
                }
            }
        },
        "/answer/api/v1/report/type/list": {
            "get": {
                "description": "get report type list",
                "produces": [
                    "application/json"
                ],
                "tags": [
                    "Report"
                ],
                "summary": "get report type list",
                "parameters": [
                    {
                        "enum": [
                            "question",
                            "answer",
                            "comment",
                            "user"
                        ],
                        "type": "string",
                        "description": "report source",
                        "name": "source",
                        "in": "query",
                        "required": true
                    }
                ],
                "responses": {
                    "200": {
                        "description": "OK",
                        "schema": {
                            "allOf": [
                                {
                                    "$ref": "#/definitions/handler.RespBody"
                                },
                                {
                                    "type": "object",
                                    "properties": {
                                        "data": {
                                            "type": "array",
                                            "items": {
                                                "$ref": "#/definitions/schema.GetReportTypeResp"
                                            }
                                        }
                                    }
                                }
                            ]
                        }
                    }
                }
            }
        },
        "/answer/api/v1/revisions": {
            "get": {
                "description": "get revision list",
                "produces": [
                    "application/json"
                ],
                "tags": [
                    "Revision"
                ],
                "summary": "get revision list",
                "parameters": [
                    {
                        "type": "string",
                        "description": "object id",
                        "name": "object_id",
                        "in": "query",
                        "required": true
                    }
                ],
                "responses": {
                    "200": {
                        "description": "OK",
                        "schema": {
                            "allOf": [
                                {
                                    "$ref": "#/definitions/handler.RespBody"
                                },
                                {
                                    "type": "object",
                                    "properties": {
                                        "data": {
                                            "type": "array",
                                            "items": {
                                                "$ref": "#/definitions/schema.GetRevisionResp"
                                            }
                                        }
                                    }
                                }
                            ]
                        }
                    }
                }
            }
        },
        "/answer/api/v1/revisions/audit": {
            "put": {
                "security": [
                    {
                        "ApiKeyAuth": []
                    }
                ],
                "description": "revision audit operation:approve or reject",
                "produces": [
                    "application/json"
                ],
                "tags": [
                    "Revision"
                ],
                "summary": "revision audit",
                "parameters": [
                    {
                        "description": "audit",
                        "name": "data",
                        "in": "body",
                        "required": true,
                        "schema": {
                            "$ref": "#/definitions/schema.RevisionAuditReq"
                        }
                    }
                ],
                "responses": {
                    "200": {
                        "description": "OK",
                        "schema": {
                            "$ref": "#/definitions/handler.RespBody"
                        }
                    }
                }
            }
        },
        "/answer/api/v1/revisions/edit/check": {
            "get": {
                "security": [
                    {
                        "ApiKeyAuth": []
                    }
                ],
                "description": "check can update revision",
                "consumes": [
                    "application/json"
                ],
                "produces": [
                    "application/json"
                ],
                "tags": [
                    "Revision"
                ],
                "summary": "check can update revision",
                "parameters": [
                    {
                        "type": "string",
                        "default": "string",
                        "description": "id",
                        "name": "id",
                        "in": "query",
                        "required": true
                    }
                ],
                "responses": {
                    "200": {
                        "description": "OK",
                        "schema": {
                            "$ref": "#/definitions/handler.RespBody"
                        }
                    }
                }
            }
        },
        "/answer/api/v1/revisions/unreviewed": {
            "get": {
                "security": [
                    {
                        "ApiKeyAuth": []
                    }
                ],
                "description": "get unreviewed revision list",
                "produces": [
                    "application/json"
                ],
                "tags": [
                    "Revision"
                ],
                "summary": "get unreviewed revision list",
                "parameters": [
                    {
                        "type": "string",
                        "description": "page id",
                        "name": "page",
                        "in": "query",
                        "required": true
                    }
                ],
                "responses": {
                    "200": {
                        "description": "OK",
                        "schema": {
                            "allOf": [
                                {
                                    "$ref": "#/definitions/handler.RespBody"
                                },
                                {
                                    "type": "object",
                                    "properties": {
                                        "data": {
                                            "allOf": [
                                                {
                                                    "$ref": "#/definitions/pager.PageModel"
                                                },
                                                {
                                                    "type": "object",
                                                    "properties": {
                                                        "list": {
                                                            "type": "array",
                                                            "items": {
                                                                "$ref": "#/definitions/schema.GetUnreviewedRevisionResp"
                                                            }
                                                        }
                                                    }
                                                }
                                            ]
                                        }
                                    }
                                }
                            ]
                        }
                    }
                }
            }
        },
        "/answer/api/v1/search": {
            "get": {
                "security": [
                    {
                        "ApiKeyAuth": []
                    }
                ],
                "description": "search object",
                "produces": [
                    "application/json"
                ],
                "tags": [
                    "Search"
                ],
                "summary": "search object",
                "parameters": [
                    {
                        "type": "string",
                        "description": "query string",
                        "name": "q",
                        "in": "query",
                        "required": true
                    },
                    {
                        "enum": [
                            "newest",
                            "active",
                            "score",
                            "relevance"
                        ],
                        "type": "string",
                        "description": "order",
                        "name": "order",
                        "in": "query",
                        "required": true
                    }
                ],
                "responses": {
                    "200": {
                        "description": "OK",
                        "schema": {
                            "allOf": [
                                {
                                    "$ref": "#/definitions/handler.RespBody"
                                },
                                {
                                    "type": "object",
                                    "properties": {
                                        "data": {
                                            "$ref": "#/definitions/schema.SearchListResp"
                                        }
                                    }
                                }
                            ]
                        }
                    }
                }
            }
        },
        "/answer/api/v1/siteinfo": {
            "get": {
                "description": "get site info",
                "produces": [
                    "application/json"
                ],
                "tags": [
                    "site"
                ],
                "summary": "get site info",
                "responses": {
                    "200": {
                        "description": "OK",
                        "schema": {
                            "allOf": [
                                {
                                    "$ref": "#/definitions/handler.RespBody"
                                },
                                {
                                    "type": "object",
                                    "properties": {
                                        "data": {
                                            "$ref": "#/definitions/schema.SiteInfoResp"
                                        }
                                    }
                                }
                            ]
                        }
                    }
                }
            }
        },
        "/answer/api/v1/siteinfo/legal": {
            "get": {
                "description": "get site legal info",
                "produces": [
                    "application/json"
                ],
                "tags": [
                    "site"
                ],
                "summary": "get site legal info",
                "parameters": [
                    {
                        "enum": [
                            "tos",
                            "privacy"
                        ],
                        "type": "string",
                        "description": "legal information type",
                        "name": "info_type",
                        "in": "query",
                        "required": true
                    }
                ],
                "responses": {
                    "200": {
                        "description": "OK",
                        "schema": {
                            "allOf": [
                                {
                                    "$ref": "#/definitions/handler.RespBody"
                                },
                                {
                                    "type": "object",
                                    "properties": {
                                        "data": {
                                            "$ref": "#/definitions/schema.GetSiteLegalInfoResp"
                                        }
                                    }
                                }
                            ]
                        }
                    }
                }
            }
        },
        "/answer/api/v1/tag": {
            "get": {
                "description": "get tag one",
                "consumes": [
                    "application/json"
                ],
                "produces": [
                    "application/json"
                ],
                "tags": [
                    "Tag"
                ],
                "summary": "get tag one",
                "parameters": [
                    {
                        "type": "string",
                        "description": "tag id",
                        "name": "tag_id",
                        "in": "query",
                        "required": true
                    },
                    {
                        "type": "string",
                        "description": "tag name",
                        "name": "tag_name",
                        "in": "query",
                        "required": true
                    }
                ],
                "responses": {
                    "200": {
                        "description": "OK",
                        "schema": {
                            "allOf": [
                                {
                                    "$ref": "#/definitions/handler.RespBody"
                                },
                                {
                                    "type": "object",
                                    "properties": {
                                        "data": {
                                            "$ref": "#/definitions/schema.GetTagResp"
                                        }
                                    }
                                }
                            ]
                        }
                    }
                }
            },
            "put": {
                "description": "update tag",
                "consumes": [
                    "application/json"
                ],
                "produces": [
                    "application/json"
                ],
                "tags": [
                    "Tag"
                ],
                "summary": "update tag",
                "parameters": [
                    {
                        "description": "tag",
                        "name": "data",
                        "in": "body",
                        "required": true,
                        "schema": {
                            "$ref": "#/definitions/schema.UpdateTagReq"
                        }
                    }
                ],
                "responses": {
                    "200": {
                        "description": "OK",
                        "schema": {
                            "$ref": "#/definitions/handler.RespBody"
                        }
                    }
                }
            },
            "delete": {
                "description": "delete tag",
                "consumes": [
                    "application/json"
                ],
                "produces": [
                    "application/json"
                ],
                "tags": [
                    "Tag"
                ],
                "summary": "delete tag",
                "parameters": [
                    {
                        "description": "tag",
                        "name": "data",
                        "in": "body",
                        "required": true,
                        "schema": {
                            "$ref": "#/definitions/schema.RemoveTagReq"
                        }
                    }
                ],
                "responses": {
                    "200": {
                        "description": "OK",
                        "schema": {
                            "$ref": "#/definitions/handler.RespBody"
                        }
                    }
                }
            }
        },
        "/answer/api/v1/tag/synonym": {
            "put": {
                "description": "update tag",
                "consumes": [
                    "application/json"
                ],
                "produces": [
                    "application/json"
                ],
                "tags": [
                    "Tag"
                ],
                "summary": "update tag",
                "parameters": [
                    {
                        "description": "tag",
                        "name": "data",
                        "in": "body",
                        "required": true,
                        "schema": {
                            "$ref": "#/definitions/schema.UpdateTagSynonymReq"
                        }
                    }
                ],
                "responses": {
                    "200": {
                        "description": "OK",
                        "schema": {
                            "$ref": "#/definitions/handler.RespBody"
                        }
                    }
                }
            }
        },
        "/answer/api/v1/tag/synonyms": {
            "get": {
                "description": "get tag synonyms",
                "produces": [
                    "application/json"
                ],
                "tags": [
                    "Tag"
                ],
                "summary": "get tag synonyms",
                "parameters": [
                    {
                        "type": "integer",
                        "description": "tag id",
                        "name": "tag_id",
                        "in": "query",
                        "required": true
                    }
                ],
                "responses": {
                    "200": {
                        "description": "OK",
                        "schema": {
                            "allOf": [
                                {
                                    "$ref": "#/definitions/handler.RespBody"
                                },
                                {
                                    "type": "object",
                                    "properties": {
                                        "data": {
                                            "$ref": "#/definitions/schema.GetTagSynonymsResp"
                                        }
                                    }
                                }
                            ]
                        }
                    }
                }
            }
        },
        "/answer/api/v1/tags/following": {
            "get": {
                "security": [
                    {
                        "ApiKeyAuth": []
                    }
                ],
                "description": "get following tag list",
                "produces": [
                    "application/json"
                ],
                "tags": [
                    "Tag"
                ],
                "summary": "get following tag list",
                "responses": {
                    "200": {
                        "description": "OK",
                        "schema": {
                            "allOf": [
                                {
                                    "$ref": "#/definitions/handler.RespBody"
                                },
                                {
                                    "type": "object",
                                    "properties": {
                                        "data": {
                                            "type": "array",
                                            "items": {
                                                "$ref": "#/definitions/schema.GetFollowingTagsResp"
                                            }
                                        }
                                    }
                                }
                            ]
                        }
                    }
                }
            }
        },
        "/answer/api/v1/tags/page": {
            "get": {
                "description": "get tag page",
                "produces": [
                    "application/json"
                ],
                "tags": [
                    "Tag"
                ],
                "summary": "get tag page",
                "parameters": [
                    {
                        "type": "integer",
                        "description": "page size",
                        "name": "page",
                        "in": "query"
                    },
                    {
                        "type": "integer",
                        "description": "page size",
                        "name": "page_size",
                        "in": "query"
                    },
                    {
                        "type": "string",
                        "description": "slug_name",
                        "name": "slug_name",
                        "in": "query"
                    },
                    {
                        "enum": [
                            "popular",
                            "name",
                            "newest"
                        ],
                        "type": "string",
                        "description": "query condition",
                        "name": "query_cond",
                        "in": "query"
                    }
                ],
                "responses": {
                    "200": {
                        "description": "OK",
                        "schema": {
                            "allOf": [
                                {
                                    "$ref": "#/definitions/handler.RespBody"
                                },
                                {
                                    "type": "object",
                                    "properties": {
                                        "data": {
                                            "allOf": [
                                                {
                                                    "$ref": "#/definitions/pager.PageModel"
                                                },
                                                {
                                                    "type": "object",
                                                    "properties": {
                                                        "list": {
                                                            "type": "array",
                                                            "items": {
                                                                "$ref": "#/definitions/schema.GetTagPageResp"
                                                            }
                                                        }
                                                    }
                                                }
                                            ]
                                        }
                                    }
                                }
                            ]
                        }
                    }
                }
            }
        },
        "/answer/api/v1/user/action/record": {
            "get": {
                "security": [
                    {
                        "ApiKeyAuth": []
                    }
                ],
                "description": "ActionRecord",
                "tags": [
                    "User"
                ],
                "summary": "ActionRecord",
                "parameters": [
                    {
                        "enum": [
                            "login",
                            "e_mail",
                            "find_pass"
                        ],
                        "type": "string",
                        "description": "action",
                        "name": "action",
                        "in": "query",
                        "required": true
                    }
                ],
                "responses": {
                    "200": {
                        "description": "OK",
                        "schema": {
                            "allOf": [
                                {
                                    "$ref": "#/definitions/handler.RespBody"
                                },
                                {
                                    "type": "object",
                                    "properties": {
                                        "data": {
                                            "$ref": "#/definitions/schema.ActionRecordResp"
                                        }
                                    }
                                }
                            ]
                        }
                    }
                }
            }
        },
        "/answer/api/v1/user/email": {
            "put": {
                "security": [
                    {
                        "ApiKeyAuth": []
                    }
                ],
                "description": "user change email verification",
                "consumes": [
                    "application/json"
                ],
                "produces": [
                    "application/json"
                ],
                "tags": [
                    "User"
                ],
                "summary": "user change email verification",
                "parameters": [
                    {
                        "description": "UserChangeEmailVerifyReq",
                        "name": "data",
                        "in": "body",
                        "required": true,
                        "schema": {
                            "$ref": "#/definitions/schema.UserChangeEmailVerifyReq"
                        }
                    }
                ],
                "responses": {
                    "200": {
                        "description": "OK",
                        "schema": {
                            "$ref": "#/definitions/handler.RespBody"
                        }
                    }
                }
            }
        },
        "/answer/api/v1/user/email/change/code": {
            "post": {
                "description": "send email to the user email then change their email",
                "consumes": [
                    "application/json"
                ],
                "produces": [
                    "application/json"
                ],
                "tags": [
                    "User"
                ],
                "summary": "send email to the user email then change their email",
                "parameters": [
                    {
                        "description": "UserChangeEmailSendCodeReq",
                        "name": "data",
                        "in": "body",
                        "required": true,
                        "schema": {
                            "$ref": "#/definitions/schema.UserChangeEmailSendCodeReq"
                        }
                    }
                ],
                "responses": {
                    "200": {
                        "description": "OK",
                        "schema": {
                            "$ref": "#/definitions/handler.RespBody"
                        }
                    }
                }
            }
        },
        "/answer/api/v1/user/email/verification": {
            "post": {
                "description": "UserVerifyEmail",
                "consumes": [
                    "application/json"
                ],
                "produces": [
                    "application/json"
                ],
                "tags": [
                    "User"
                ],
                "summary": "UserVerifyEmail",
                "parameters": [
                    {
                        "type": "string",
                        "default": "",
                        "description": "code",
                        "name": "code",
                        "in": "query",
                        "required": true
                    }
                ],
                "responses": {
                    "200": {
                        "description": "OK",
                        "schema": {
                            "allOf": [
                                {
                                    "$ref": "#/definitions/handler.RespBody"
                                },
                                {
                                    "type": "object",
                                    "properties": {
                                        "data": {
                                            "$ref": "#/definitions/schema.GetUserResp"
                                        }
                                    }
                                }
                            ]
                        }
                    }
                }
            }
        },
        "/answer/api/v1/user/email/verification/send": {
            "post": {
                "security": [
                    {
                        "ApiKeyAuth": []
                    }
                ],
                "description": "UserVerifyEmailSend",
                "consumes": [
                    "application/json"
                ],
                "produces": [
                    "application/json"
                ],
                "tags": [
                    "User"
                ],
                "summary": "UserVerifyEmailSend",
                "parameters": [
                    {
                        "type": "string",
                        "default": "",
                        "description": "captcha_id",
                        "name": "captcha_id",
                        "in": "query"
                    },
                    {
                        "type": "string",
                        "default": "",
                        "description": "captcha_code",
                        "name": "captcha_code",
                        "in": "query"
                    }
                ],
                "responses": {
                    "200": {
                        "description": "OK",
                        "schema": {
                            "type": "string"
                        }
                    }
                }
            }
        },
        "/answer/api/v1/user/info": {
            "get": {
                "security": [
                    {
                        "ApiKeyAuth": []
                    }
                ],
                "description": "get user info, if user no login response http code is 200, but user info is null",
                "consumes": [
                    "application/json"
                ],
                "produces": [
                    "application/json"
                ],
                "tags": [
                    "User"
                ],
                "summary": "GetUserInfoByUserID",
                "responses": {
                    "200": {
                        "description": "OK",
                        "schema": {
                            "allOf": [
                                {
                                    "$ref": "#/definitions/handler.RespBody"
                                },
                                {
                                    "type": "object",
                                    "properties": {
                                        "data": {
                                            "$ref": "#/definitions/schema.GetUserToSetShowResp"
                                        }
                                    }
                                }
                            ]
                        }
                    }
                }
            },
            "put": {
                "security": [
                    {
                        "ApiKeyAuth": []
                    }
                ],
                "description": "UserUpdateInfo update user info",
                "consumes": [
                    "application/json"
                ],
                "produces": [
                    "application/json"
                ],
                "tags": [
                    "User"
                ],
                "summary": "UserUpdateInfo update user info",
                "parameters": [
                    {
                        "type": "string",
                        "description": "access-token",
                        "name": "Authorization",
                        "in": "header",
                        "required": true
                    },
                    {
                        "description": "UpdateInfoRequest",
                        "name": "data",
                        "in": "body",
                        "required": true,
                        "schema": {
                            "$ref": "#/definitions/schema.UpdateInfoRequest"
                        }
                    }
                ],
                "responses": {
                    "200": {
                        "description": "OK",
                        "schema": {
                            "$ref": "#/definitions/handler.RespBody"
                        }
                    }
                }
            }
        },
        "/answer/api/v1/user/interface": {
            "put": {
                "security": [
                    {
                        "ApiKeyAuth": []
                    }
                ],
                "description": "UserUpdateInterface update user interface config",
                "consumes": [
                    "application/json"
                ],
                "produces": [
                    "application/json"
                ],
                "tags": [
                    "User"
                ],
                "summary": "UserUpdateInterface update user interface config",
                "parameters": [
                    {
                        "type": "string",
                        "description": "access-token",
                        "name": "Authorization",
                        "in": "header",
                        "required": true
                    },
                    {
                        "description": "UpdateInfoRequest",
                        "name": "data",
                        "in": "body",
                        "required": true,
                        "schema": {
                            "$ref": "#/definitions/schema.UpdateUserInterfaceRequest"
                        }
                    }
                ],
                "responses": {
                    "200": {
                        "description": "OK",
                        "schema": {
                            "$ref": "#/definitions/handler.RespBody"
                        }
                    }
                }
            }
        },
        "/answer/api/v1/user/login/email": {
            "post": {
                "description": "UserEmailLogin",
                "consumes": [
                    "application/json"
                ],
                "produces": [
                    "application/json"
                ],
                "tags": [
                    "User"
                ],
                "summary": "UserEmailLogin",
                "parameters": [
                    {
                        "description": "UserEmailLogin",
                        "name": "data",
                        "in": "body",
                        "required": true,
                        "schema": {
                            "$ref": "#/definitions/schema.UserEmailLogin"
                        }
                    }
                ],
                "responses": {
                    "200": {
                        "description": "OK",
                        "schema": {
                            "allOf": [
                                {
                                    "$ref": "#/definitions/handler.RespBody"
                                },
                                {
                                    "type": "object",
                                    "properties": {
                                        "data": {
                                            "$ref": "#/definitions/schema.GetUserResp"
                                        }
                                    }
                                }
                            ]
                        }
                    }
                }
            }
        },
        "/answer/api/v1/user/logout": {
            "get": {
                "description": "user logout",
                "consumes": [
                    "application/json"
                ],
                "produces": [
                    "application/json"
                ],
                "tags": [
                    "User"
                ],
                "summary": "user logout",
                "responses": {
                    "200": {
                        "description": "OK",
                        "schema": {
                            "$ref": "#/definitions/handler.RespBody"
                        }
                    }
                }
            }
        },
        "/answer/api/v1/user/notice/set": {
            "post": {
                "security": [
                    {
                        "ApiKeyAuth": []
                    }
                ],
                "description": "UserNoticeSet",
                "consumes": [
                    "application/json"
                ],
                "produces": [
                    "application/json"
                ],
                "tags": [
                    "User"
                ],
                "summary": "UserNoticeSet",
                "parameters": [
                    {
                        "description": "UserNoticeSetRequest",
                        "name": "data",
                        "in": "body",
                        "required": true,
                        "schema": {
                            "$ref": "#/definitions/schema.UserNoticeSetRequest"
                        }
                    }
                ],
                "responses": {
                    "200": {
                        "description": "OK",
                        "schema": {
                            "allOf": [
                                {
                                    "$ref": "#/definitions/handler.RespBody"
                                },
                                {
                                    "type": "object",
                                    "properties": {
                                        "data": {
                                            "$ref": "#/definitions/schema.UserNoticeSetResp"
                                        }
                                    }
                                }
                            ]
                        }
                    }
                }
            }
        },
        "/answer/api/v1/user/password": {
            "put": {
                "security": [
                    {
                        "ApiKeyAuth": []
                    }
                ],
                "description": "UserModifyPassWord",
                "consumes": [
                    "application/json"
                ],
                "produces": [
                    "application/json"
                ],
                "tags": [
                    "User"
                ],
                "summary": "UserModifyPassWord",
                "parameters": [
                    {
                        "description": "UserModifyPassWordRequest",
                        "name": "data",
                        "in": "body",
                        "required": true,
                        "schema": {
                            "$ref": "#/definitions/schema.UserModifyPassWordRequest"
                        }
                    }
                ],
                "responses": {
                    "200": {
                        "description": "OK",
                        "schema": {
                            "$ref": "#/definitions/handler.RespBody"
                        }
                    }
                }
            }
        },
        "/answer/api/v1/user/password/replacement": {
            "post": {
                "description": "UseRePassWord",
                "consumes": [
                    "application/json"
                ],
                "produces": [
                    "application/json"
                ],
                "tags": [
                    "User"
                ],
                "summary": "UseRePassWord",
                "parameters": [
                    {
                        "description": "UserRePassWordRequest",
                        "name": "data",
                        "in": "body",
                        "required": true,
                        "schema": {
                            "$ref": "#/definitions/schema.UserRePassWordRequest"
                        }
                    }
                ],
                "responses": {
                    "200": {
                        "description": "OK",
                        "schema": {
                            "type": "string"
                        }
                    }
                }
            }
        },
        "/answer/api/v1/user/password/reset": {
            "post": {
                "description": "RetrievePassWord",
                "consumes": [
                    "application/json"
                ],
                "produces": [
                    "application/json"
                ],
                "tags": [
                    "User"
                ],
                "summary": "RetrievePassWord",
                "parameters": [
                    {
                        "description": "UserRetrievePassWordRequest",
                        "name": "data",
                        "in": "body",
                        "required": true,
                        "schema": {
                            "$ref": "#/definitions/schema.UserRetrievePassWordRequest"
                        }
                    }
                ],
                "responses": {
                    "200": {
                        "description": "OK",
                        "schema": {
                            "type": "string"
                        }
                    }
                }
            }
        },
        "/answer/api/v1/user/register/email": {
            "post": {
                "description": "UserRegisterByEmail",
                "consumes": [
                    "application/json"
                ],
                "produces": [
                    "application/json"
                ],
                "tags": [
                    "User"
                ],
                "summary": "UserRegisterByEmail",
                "parameters": [
                    {
                        "description": "UserRegisterReq",
                        "name": "data",
                        "in": "body",
                        "required": true,
                        "schema": {
                            "$ref": "#/definitions/schema.UserRegisterReq"
                        }
                    }
                ],
                "responses": {
                    "200": {
                        "description": "OK",
                        "schema": {
                            "allOf": [
                                {
                                    "$ref": "#/definitions/handler.RespBody"
                                },
                                {
                                    "type": "object",
                                    "properties": {
                                        "data": {
                                            "$ref": "#/definitions/schema.GetUserResp"
                                        }
                                    }
                                }
                            ]
                        }
                    }
                }
            }
        },
        "/answer/api/v1/vote/down": {
            "post": {
                "security": [
                    {
                        "ApiKeyAuth": []
                    }
                ],
                "description": "add vote",
                "consumes": [
                    "application/json"
                ],
                "produces": [
                    "application/json"
                ],
                "tags": [
                    "Activity"
                ],
                "summary": "vote down",
                "parameters": [
                    {
                        "description": "vote",
                        "name": "data",
                        "in": "body",
                        "required": true,
                        "schema": {
                            "$ref": "#/definitions/schema.VoteReq"
                        }
                    }
                ],
                "responses": {
                    "200": {
                        "description": "OK",
                        "schema": {
                            "allOf": [
                                {
                                    "$ref": "#/definitions/handler.RespBody"
                                },
                                {
                                    "type": "object",
                                    "properties": {
                                        "data": {
                                            "$ref": "#/definitions/schema.VoteResp"
                                        }
                                    }
                                }
                            ]
                        }
                    }
                }
            }
        },
        "/answer/api/v1/vote/up": {
            "post": {
                "security": [
                    {
                        "ApiKeyAuth": []
                    }
                ],
                "description": "add vote",
                "consumes": [
                    "application/json"
                ],
                "produces": [
                    "application/json"
                ],
                "tags": [
                    "Activity"
                ],
                "summary": "vote up",
                "parameters": [
                    {
                        "description": "vote",
                        "name": "data",
                        "in": "body",
                        "required": true,
                        "schema": {
                            "$ref": "#/definitions/schema.VoteReq"
                        }
                    }
                ],
                "responses": {
                    "200": {
                        "description": "OK",
                        "schema": {
                            "allOf": [
                                {
                                    "$ref": "#/definitions/handler.RespBody"
                                },
                                {
                                    "type": "object",
                                    "properties": {
                                        "data": {
                                            "$ref": "#/definitions/schema.VoteResp"
                                        }
                                    }
                                }
                            ]
                        }
                    }
                }
            }
        },
        "/installation/base-info": {
            "post": {
                "description": "init base info",
                "consumes": [
                    "application/json"
                ],
                "produces": [
                    "application/json"
                ],
                "tags": [
                    "installation"
                ],
                "summary": "init base info",
                "parameters": [
                    {
                        "description": "InitBaseInfoReq",
                        "name": "data",
                        "in": "body",
                        "required": true,
                        "schema": {
                            "$ref": "#/definitions/install.InitBaseInfoReq"
                        }
                    }
                ],
                "responses": {
                    "200": {
                        "description": "OK",
                        "schema": {
                            "$ref": "#/definitions/handler.RespBody"
                        }
                    }
                }
            }
        },
        "/installation/config-file/check": {
            "post": {
                "description": "check config file if exist when installation",
                "consumes": [
                    "application/json"
                ],
                "produces": [
                    "application/json"
                ],
                "tags": [
                    "installation"
                ],
                "summary": "check config file if exist when installation",
                "responses": {
                    "200": {
                        "description": "OK",
                        "schema": {
                            "allOf": [
                                {
                                    "$ref": "#/definitions/handler.RespBody"
                                },
                                {
                                    "type": "object",
                                    "properties": {
                                        "data": {
                                            "$ref": "#/definitions/install.CheckConfigFileResp"
                                        }
                                    }
                                }
                            ]
                        }
                    }
                }
            }
        },
        "/installation/db/check": {
            "post": {
                "description": "check database if exist when installation",
                "consumes": [
                    "application/json"
                ],
                "produces": [
                    "application/json"
                ],
                "tags": [
                    "installation"
                ],
                "summary": "check database if exist when installation",
                "parameters": [
                    {
                        "description": "CheckDatabaseReq",
                        "name": "data",
                        "in": "body",
                        "required": true,
                        "schema": {
                            "$ref": "#/definitions/install.CheckDatabaseReq"
                        }
                    }
                ],
                "responses": {
                    "200": {
                        "description": "OK",
                        "schema": {
                            "allOf": [
                                {
                                    "$ref": "#/definitions/handler.RespBody"
                                },
                                {
                                    "type": "object",
                                    "properties": {
                                        "data": {
                                            "$ref": "#/definitions/install.CheckConfigFileResp"
                                        }
                                    }
                                }
                            ]
                        }
                    }
                }
            }
        },
        "/installation/init": {
            "post": {
                "description": "init environment",
                "consumes": [
                    "application/json"
                ],
                "produces": [
                    "application/json"
                ],
                "tags": [
                    "installation"
                ],
                "summary": "init environment",
                "parameters": [
                    {
                        "description": "CheckDatabaseReq",
                        "name": "data",
                        "in": "body",
                        "required": true,
                        "schema": {
                            "$ref": "#/definitions/install.CheckDatabaseReq"
                        }
                    }
                ],
                "responses": {
                    "200": {
                        "description": "OK",
                        "schema": {
                            "$ref": "#/definitions/handler.RespBody"
                        }
                    }
                }
            }
        },
        "/installation/language/options": {
            "get": {
                "description": "get installation language options",
                "produces": [
                    "application/json"
                ],
                "tags": [
                    "Lang"
                ],
                "summary": "get installation language options",
                "responses": {
                    "200": {
                        "description": "OK",
                        "schema": {
                            "allOf": [
                                {
                                    "$ref": "#/definitions/handler.RespBody"
                                },
                                {
                                    "type": "object",
                                    "properties": {
                                        "data": {
                                            "type": "array",
                                            "items": {
                                                "$ref": "#/definitions/translator.LangOption"
                                            }
                                        }
                                    }
                                }
                            ]
                        }
                    }
                }
            }
        },
        "/personal/question/page": {
            "get": {
                "security": [
                    {
                        "ApiKeyAuth": []
                    }
                ],
                "description": "UserList",
                "consumes": [
                    "application/json"
                ],
                "produces": [
                    "application/json"
                ],
                "tags": [
                    "api-question"
                ],
                "summary": "UserList",
                "parameters": [
                    {
                        "type": "string",
                        "default": "string",
                        "description": "username",
                        "name": "username",
                        "in": "query",
                        "required": true
                    },
                    {
                        "enum": [
                            "newest",
                            "score"
                        ],
                        "type": "string",
                        "description": "order",
                        "name": "order",
                        "in": "query",
                        "required": true
                    },
                    {
                        "type": "string",
                        "default": "0",
                        "description": "page",
                        "name": "page",
                        "in": "query",
                        "required": true
                    },
                    {
                        "type": "string",
                        "default": "20",
                        "description": "pagesize",
                        "name": "pagesize",
                        "in": "query",
                        "required": true
                    }
                ],
                "responses": {
                    "200": {
                        "description": "OK",
                        "schema": {
                            "$ref": "#/definitions/handler.RespBody"
                        }
                    }
                }
            }
        },
        "/robots.txt": {
            "get": {
                "description": "get site robots information",
                "produces": [
                    "application/json"
                ],
                "tags": [
                    "site"
                ],
                "summary": "get site robots information",
                "responses": {
                    "200": {
                        "description": "OK",
                        "schema": {
                            "type": "string"
                        }
                    }
                }
            }
        }
    },
    "definitions": {
        "handler.RespBody": {
            "type": "object",
            "properties": {
                "code": {
                    "description": "http code",
                    "type": "integer"
                },
                "data": {
                    "description": "response data"
                },
                "msg": {
                    "description": "response message",
                    "type": "string"
                },
                "reason": {
                    "description": "reason key",
                    "type": "string"
                }
            }
        },
        "install.CheckConfigFileResp": {
            "type": "object",
            "properties": {
                "config_file_exist": {
                    "type": "boolean"
                },
                "db_connection_success": {
                    "type": "boolean"
                },
                "db_table_exist": {
                    "type": "boolean"
                }
            }
        },
        "install.CheckDatabaseReq": {
            "type": "object",
            "required": [
                "db_type"
            ],
            "properties": {
                "db_file": {
                    "type": "string"
                },
                "db_host": {
                    "type": "string"
                },
                "db_name": {
                    "type": "string"
                },
                "db_password": {
                    "type": "string"
                },
                "db_type": {
                    "type": "string",
                    "enum": [
                        "postgres",
                        "sqlite3",
                        "mysql"
                    ]
                },
                "db_username": {
                    "type": "string"
                }
            }
        },
        "install.InitBaseInfoReq": {
            "type": "object",
            "required": [
                "contact_email",
                "email",
                "lang",
                "name",
                "password",
                "site_name",
                "site_url"
            ],
            "properties": {
                "contact_email": {
                    "type": "string",
                    "maxLength": 500
                },
                "email": {
                    "type": "string",
                    "maxLength": 500
                },
                "lang": {
                    "type": "string",
                    "maxLength": 30
                },
                "name": {
                    "type": "string",
                    "maxLength": 30
                },
                "password": {
                    "type": "string",
                    "maxLength": 32,
                    "minLength": 8
                },
                "site_name": {
                    "type": "string",
                    "maxLength": 30
                },
                "site_url": {
                    "type": "string",
                    "maxLength": 512
                }
            }
        },
        "pager.PageModel": {
            "type": "object",
            "properties": {
                "count": {
                    "type": "integer"
                },
                "list": {}
            }
        },
        "schema.ActObjectInfo": {
            "type": "object",
            "properties": {
                "answer_id": {
                    "type": "string"
                },
                "display_name": {
                    "type": "string"
                },
                "main_tag_slug_name": {
                    "type": "string"
                },
                "object_type": {
                    "type": "string"
                },
                "question_id": {
                    "type": "string"
                },
                "title": {
                    "type": "string"
                },
                "username": {
                    "type": "string"
                }
            }
        },
        "schema.ActObjectTimeline": {
            "type": "object",
            "properties": {
                "activity_id": {
                    "type": "string"
                },
                "activity_type": {
                    "type": "string"
                },
                "cancelled": {
                    "type": "boolean"
                },
                "cancelled_at": {
                    "type": "integer"
                },
                "comment": {
                    "type": "string"
                },
                "created_at": {
                    "type": "integer"
                },
                "id": {
                    "type": "string"
                },
                "object_id": {
                    "type": "string"
                },
                "object_type": {
                    "type": "string"
                },
                "revision_id": {
                    "type": "string"
                },
                "user_display_name": {
                    "type": "string"
                },
                "username": {
                    "type": "string"
                }
            }
        },
        "schema.ActionRecordResp": {
            "type": "object",
            "properties": {
                "captcha_id": {
                    "type": "string"
                },
                "captcha_img": {
                    "type": "string"
                },
                "verify": {
                    "type": "boolean"
                }
            }
        },
        "schema.AddCommentReq": {
            "type": "object",
            "required": [
                "object_id",
                "original_text",
                "parsed_text"
            ],
            "properties": {
                "mention_username_list": {
                    "description": "@ user id list",
                    "type": "array",
                    "items": {
                        "type": "string"
                    }
                },
                "object_id": {
                    "description": "object id",
                    "type": "string"
                },
                "original_text": {
                    "description": "original comment content",
                    "type": "string"
                },
                "parsed_text": {
                    "description": "parsed comment content",
                    "type": "string"
                },
                "reply_comment_id": {
                    "description": "reply comment id",
                    "type": "string"
                }
            }
        },
        "schema.AddReportReq": {
            "type": "object",
            "required": [
                "object_id",
                "report_type"
            ],
            "properties": {
                "content": {
                    "description": "report content",
                    "type": "string",
                    "maxLength": 500
                },
                "object_id": {
                    "description": "object id",
                    "type": "string",
                    "maxLength": 20
                },
                "report_type": {
                    "description": "report type",
                    "type": "integer"
                }
            }
        },
<<<<<<< HEAD
        "schema.AddUserReq": {
            "type": "object",
            "required": [
                "display_name",
                "email",
                "password"
            ],
            "properties": {
                "display_name": {
                    "type": "string",
                    "maxLength": 30
                },
                "email": {
                    "type": "string",
                    "maxLength": 500
                },
                "password": {
                    "type": "string",
                    "maxLength": 32,
                    "minLength": 8
                }
            }
        },
=======
>>>>>>> b439d68c
        "schema.AdminSetAnswerStatusRequest": {
            "type": "object",
            "properties": {
                "answer_id": {
                    "type": "string"
                },
                "status": {
                    "type": "string"
                }
            }
        },
        "schema.AdminSetQuestionStatusRequest": {
            "type": "object",
            "properties": {
                "question_id": {
                    "type": "string"
                },
                "status": {
                    "type": "string"
                }
            }
        },
        "schema.AnswerAddReq": {
            "type": "object",
            "properties": {
                "content": {
                    "description": "content",
                    "type": "string"
                },
                "html": {
                    "description": "html",
                    "type": "string"
                },
                "question_id": {
                    "description": "question_id",
                    "type": "string"
                }
            }
        },
        "schema.AnswerAdoptedReq": {
            "type": "object",
            "properties": {
                "answer_id": {
                    "type": "string"
                },
                "question_id": {
                    "type": "string"
                }
            }
        },
        "schema.AnswerUpdateReq": {
            "type": "object",
            "properties": {
                "content": {
                    "description": "content",
                    "type": "string"
                },
                "edit_summary": {
                    "description": "edit_summary",
                    "type": "string"
                },
                "html": {
                    "description": "html",
                    "type": "string"
                },
                "id": {
                    "description": "id",
                    "type": "string"
                },
                "question_id": {
                    "description": "question_id",
                    "type": "string"
                },
                "title": {
                    "description": "title",
                    "type": "string"
                }
            }
        },
        "schema.AvatarInfo": {
            "type": "object",
            "properties": {
                "custom": {
                    "type": "string",
                    "maxLength": 200
                },
                "gravatar": {
                    "type": "string",
                    "maxLength": 200
                },
                "type": {
                    "type": "string",
                    "maxLength": 100
                }
            }
        },
        "schema.CloseQuestionReq": {
            "type": "object",
            "required": [
                "id"
            ],
            "properties": {
                "close_msg": {
                    "description": "close_type",
                    "type": "string"
                },
                "close_type": {
                    "description": "close_type",
                    "type": "integer"
                },
                "id": {
                    "type": "string"
                }
            }
        },
        "schema.CollectionSwitchReq": {
            "type": "object",
            "required": [
                "group_id",
                "object_id"
            ],
            "properties": {
                "group_id": {
                    "description": "user collection group TagID",
                    "type": "string"
                },
                "object_id": {
                    "description": "object TagID",
                    "type": "string"
                }
            }
        },
        "schema.CollectionSwitchResp": {
            "type": "object",
            "properties": {
                "object_collection_count": {
                    "type": "string"
                },
                "object_id": {
                    "type": "string"
                },
                "switch": {
                    "type": "boolean"
                }
            }
        },
        "schema.FollowReq": {
            "type": "object",
            "required": [
                "object_id"
            ],
            "properties": {
                "is_cancel": {
                    "description": "is cancel",
                    "type": "boolean"
                },
                "object_id": {
                    "description": "object id",
                    "type": "string"
                }
            }
        },
        "schema.FollowResp": {
            "type": "object",
            "properties": {
                "follows": {
                    "description": "the followers of object",
                    "type": "integer"
                },
                "is_followed": {
                    "description": "if user is followed object will be true,otherwise false",
                    "type": "boolean"
                }
            }
        },
        "schema.GetCommentPersonalWithPageResp": {
            "type": "object",
            "properties": {
                "answer_id": {
                    "description": "answer id",
                    "type": "string"
                },
                "comment_id": {
                    "description": "comment id",
                    "type": "string"
                },
                "content": {
                    "description": "content",
                    "type": "string"
                },
                "created_at": {
                    "description": "create time",
                    "type": "integer"
                },
                "object_id": {
                    "description": "object id",
                    "type": "string"
                },
                "object_type": {
                    "description": "object type",
                    "type": "string",
                    "enum": [
                        "question",
                        "answer",
                        "tag",
                        "comment"
                    ]
                },
                "question_id": {
                    "description": "question id",
                    "type": "string"
                },
                "title": {
                    "description": "title",
                    "type": "string"
                }
            }
        },
        "schema.GetCommentResp": {
            "type": "object",
            "properties": {
                "comment_id": {
                    "description": "comment id",
                    "type": "string"
                },
                "created_at": {
                    "description": "create time",
                    "type": "integer"
                },
                "is_vote": {
                    "description": "current user if already vote this comment",
                    "type": "boolean"
                },
                "member_actions": {
                    "description": "MemberActions",
                    "type": "array",
                    "items": {
                        "$ref": "#/definitions/schema.PermissionMemberAction"
                    }
                },
                "object_id": {
                    "description": "object id",
                    "type": "string"
                },
                "original_text": {
                    "description": "original comment content",
                    "type": "string"
                },
                "parsed_text": {
                    "description": "parsed comment content",
                    "type": "string"
                },
                "reply_comment_id": {
                    "description": "reply comment id",
                    "type": "string"
                },
                "reply_user_display_name": {
                    "description": "reply user display name",
                    "type": "string"
                },
                "reply_user_id": {
                    "description": "reply user id",
                    "type": "string"
                },
                "reply_user_status": {
                    "description": "reply user status",
                    "type": "string"
                },
                "reply_username": {
                    "description": "reply user username",
                    "type": "string"
                },
                "user_avatar": {
                    "description": "user avatar",
                    "type": "string"
                },
                "user_display_name": {
                    "description": "user display name",
                    "type": "string"
                },
                "user_id": {
                    "description": "user id",
                    "type": "string"
                },
                "user_status": {
                    "description": "user status",
                    "type": "string"
                },
                "username": {
                    "description": "username",
                    "type": "string"
                },
                "vote_count": {
                    "description": "user vote amount",
                    "type": "integer"
                }
            }
        },
        "schema.GetFollowingTagsResp": {
            "type": "object",
            "properties": {
                "display_name": {
                    "description": "display name",
                    "type": "string"
                },
                "main_tag_slug_name": {
                    "description": "if main tag slug name is not empty, this tag is synonymous with the main tag",
                    "type": "string"
                },
                "recommend": {
                    "type": "boolean"
                },
                "reserved": {
                    "type": "boolean"
                },
                "slug_name": {
                    "description": "slug name",
                    "type": "string"
                },
                "tag_id": {
                    "description": "tag id",
                    "type": "string"
                }
            }
        },
        "schema.GetObjectTimelineResp": {
            "type": "object",
            "properties": {
                "object_info": {
                    "$ref": "#/definitions/schema.ActObjectInfo"
                },
                "timeline": {
                    "type": "array",
                    "items": {
                        "$ref": "#/definitions/schema.ActObjectTimeline"
                    }
                }
            }
        },
        "schema.GetOtherUserInfoByUsernameResp": {
            "type": "object",
            "properties": {
                "answer_count": {
                    "description": "answer count",
                    "type": "integer"
                },
                "avatar": {
                    "description": "avatar",
                    "type": "string"
                },
                "bio": {
                    "description": "bio markdown",
                    "type": "string"
                },
                "bio_html": {
                    "description": "bio html",
                    "type": "string"
                },
                "created_at": {
                    "description": "create time",
                    "type": "integer"
                },
                "display_name": {
                    "description": "display name",
                    "type": "string"
                },
                "follow_count": {
                    "description": "email\nfollow count",
                    "type": "integer"
                },
                "id": {
                    "description": "user id",
                    "type": "string"
                },
                "ip_info": {
                    "description": "ip info",
                    "type": "string"
                },
                "is_admin": {
                    "description": "is admin",
                    "type": "boolean"
                },
                "last_login_date": {
                    "description": "last login date",
                    "type": "integer"
                },
                "location": {
                    "description": "location",
                    "type": "string"
                },
                "mobile": {
                    "description": "mobile",
                    "type": "string"
                },
                "question_count": {
                    "description": "question count",
                    "type": "integer"
                },
                "rank": {
                    "description": "rank",
                    "type": "integer"
                },
                "status": {
                    "type": "string"
                },
                "status_msg": {
                    "type": "string"
                },
                "username": {
                    "description": "username",
                    "type": "string"
                },
                "website": {
                    "description": "website",
                    "type": "string"
                }
            }
        },
        "schema.GetOtherUserInfoResp": {
            "type": "object",
            "properties": {
                "has": {
                    "type": "boolean"
                },
                "info": {
                    "$ref": "#/definitions/schema.GetOtherUserInfoByUsernameResp"
                }
            }
        },
        "schema.GetRankPersonalWithPageResp": {
            "type": "object",
            "properties": {
                "answer_id": {
                    "description": "answer id",
                    "type": "string"
                },
                "content": {
                    "description": "content",
                    "type": "string"
                },
                "created_at": {
                    "description": "create time",
                    "type": "integer"
                },
                "object_id": {
                    "description": "object id",
                    "type": "string"
                },
                "object_type": {
                    "description": "object type",
                    "type": "string",
                    "enum": [
                        "question",
                        "answer",
                        "tag",
                        "comment"
                    ]
                },
                "question_id": {
                    "description": "question id",
                    "type": "string"
                },
                "rank_type": {
                    "description": "rank type",
                    "type": "string"
                },
                "reputation": {
                    "description": "reputation",
                    "type": "integer"
                },
                "title": {
                    "description": "title",
                    "type": "string"
                }
            }
        },
        "schema.GetReportTypeResp": {
            "type": "object",
            "properties": {
                "content_type": {
                    "description": "content type",
                    "type": "string"
                },
                "description": {
                    "description": "report description",
                    "type": "string"
                },
                "have_content": {
                    "description": "is have content",
                    "type": "boolean"
                },
                "name": {
                    "description": "report name",
                    "type": "string"
                },
                "source": {
                    "description": "report source",
                    "type": "string"
                },
                "type": {
                    "description": "report type",
                    "type": "integer"
                }
            }
        },
        "schema.GetRevisionResp": {
            "type": "object",
            "properties": {
                "content": {
                    "description": "content parsed"
                },
                "create_at": {
                    "type": "integer"
                },
                "id": {
                    "description": "id",
                    "type": "string"
                },
                "object_id": {
                    "description": "object id",
                    "type": "string"
                },
                "reason": {
                    "type": "string"
                },
                "status": {
                    "description": "revision status(normal: 1; delete 2)",
                    "type": "integer"
                },
                "title": {
                    "description": "title",
                    "type": "string"
                },
                "use_id": {
                    "description": "user id",
                    "type": "string"
                },
                "user_info": {
                    "$ref": "#/definitions/schema.UserBasicInfo"
                }
            }
        },
        "schema.GetRoleResp": {
            "type": "object",
            "properties": {
                "description": {
                    "type": "string"
                },
                "id": {
                    "type": "integer"
                },
                "name": {
                    "type": "string"
                }
            }
        },
        "schema.GetSMTPConfigResp": {
            "type": "object",
            "properties": {
                "encryption": {
                    "description": "\"\" SSL",
                    "type": "string"
                },
                "from_email": {
                    "type": "string"
                },
                "from_name": {
                    "type": "string"
                },
                "smtp_authentication": {
                    "type": "boolean"
                },
                "smtp_host": {
                    "type": "string"
                },
                "smtp_password": {
                    "type": "string"
                },
                "smtp_port": {
                    "type": "integer"
                },
                "smtp_username": {
                    "type": "string"
                }
            }
        },
        "schema.GetSiteLegalInfoResp": {
            "type": "object",
            "properties": {
                "privacy_policy_original_text": {
                    "type": "string"
                },
                "privacy_policy_parsed_text": {
                    "type": "string"
                },
                "terms_of_service_original_text": {
                    "type": "string"
                },
                "terms_of_service_parsed_text": {
                    "type": "string"
                }
            }
        },
        "schema.GetTagPageResp": {
            "type": "object",
            "properties": {
                "created_at": {
                    "description": "created time",
                    "type": "integer"
                },
                "display_name": {
                    "description": "display_name",
                    "type": "string"
                },
                "excerpt": {
                    "description": "excerpt",
                    "type": "string"
                },
                "follow_count": {
                    "description": "follower amount",
                    "type": "integer"
                },
                "is_follower": {
                    "description": "is follower",
                    "type": "boolean"
                },
                "original_text": {
                    "description": "original text",
                    "type": "string"
                },
                "parsed_text": {
                    "description": "parsed_text",
                    "type": "string"
                },
                "question_count": {
                    "description": "question amount",
                    "type": "integer"
                },
                "recommend": {
                    "type": "boolean"
                },
                "reserved": {
                    "type": "boolean"
                },
                "slug_name": {
                    "description": "slug_name",
                    "type": "string"
                },
                "tag_id": {
                    "description": "tag_id",
                    "type": "string"
                },
                "updated_at": {
                    "description": "updated time",
                    "type": "integer"
                }
            }
        },
        "schema.GetTagResp": {
            "type": "object",
            "properties": {
                "created_at": {
                    "description": "created time",
                    "type": "integer"
                },
                "description": {
                    "description": "description text",
                    "type": "string"
                },
                "display_name": {
                    "description": "display name",
                    "type": "string"
                },
                "excerpt": {
                    "description": "excerpt",
                    "type": "string"
                },
                "follow_count": {
                    "description": "follower amount",
                    "type": "integer"
                },
                "is_follower": {
                    "description": "is follower",
                    "type": "boolean"
                },
                "main_tag_slug_name": {
                    "description": "if main tag slug name is not empty, this tag is synonymous with the main tag",
                    "type": "string"
                },
                "member_actions": {
                    "description": "MemberActions",
                    "type": "array",
                    "items": {
                        "$ref": "#/definitions/schema.PermissionMemberAction"
                    }
                },
                "original_text": {
                    "description": "original text",
                    "type": "string"
                },
                "parsed_text": {
                    "description": "parsed text",
                    "type": "string"
                },
                "question_count": {
                    "description": "question amount",
                    "type": "integer"
                },
                "recommend": {
                    "type": "boolean"
                },
                "reserved": {
                    "type": "boolean"
                },
                "slug_name": {
                    "description": "slug name",
                    "type": "string"
                },
                "tag_id": {
                    "description": "tag id",
                    "type": "string"
                },
                "updated_at": {
                    "description": "updated time",
                    "type": "integer"
                }
            }
        },
        "schema.GetTagSynonymsResp": {
            "type": "object",
            "properties": {
                "member_actions": {
                    "description": "MemberActions",
                    "type": "array",
                    "items": {
                        "$ref": "#/definitions/schema.PermissionMemberAction"
                    }
                },
                "synonyms": {
                    "description": "synonyms",
                    "type": "array",
                    "items": {
                        "$ref": "#/definitions/schema.TagSynonym"
                    }
                }
            }
        },
        "schema.GetUnreviewedRevisionResp": {
            "type": "object",
            "properties": {
                "info": {
                    "$ref": "#/definitions/schema.UnreviewedRevisionInfoInfo"
                },
                "type": {
                    "type": "string"
                },
                "unreviewed_info": {
                    "$ref": "#/definitions/schema.GetRevisionResp"
                }
            }
        },
        "schema.GetUserPageResp": {
            "type": "object",
            "properties": {
                "avatar": {
                    "description": "avatar",
                    "type": "string"
                },
                "created_at": {
                    "description": "create time",
                    "type": "integer"
                },
                "deleted_at": {
                    "description": "delete time",
                    "type": "integer"
                },
                "display_name": {
                    "description": "display name",
                    "type": "string"
                },
                "e_mail": {
                    "description": "email",
                    "type": "string"
                },
                "rank": {
                    "description": "rank",
                    "type": "integer"
                },
                "role_id": {
                    "description": "role id",
                    "type": "integer"
                },
                "role_name": {
                    "description": "role name",
                    "type": "string"
                },
                "status": {
                    "description": "user status(normal,suspended,deleted,inactive)",
                    "type": "string"
                },
                "suspended_at": {
                    "description": "suspended time",
                    "type": "integer"
                },
                "user_id": {
                    "description": "user id",
                    "type": "string"
                },
                "username": {
                    "description": "username",
                    "type": "string"
                }
            }
        },
        "schema.GetUserResp": {
            "type": "object",
            "properties": {
                "access_token": {
                    "description": "access token",
                    "type": "string"
                },
                "answer_count": {
                    "description": "answer count",
                    "type": "integer"
                },
                "authority_group": {
                    "description": "authority group",
                    "type": "integer"
                },
                "avatar": {
                    "description": "avatar",
                    "type": "string"
                },
                "bio": {
                    "description": "bio markdown",
                    "type": "string"
                },
                "bio_html": {
                    "description": "bio html",
                    "type": "string"
                },
                "created_at": {
                    "description": "create time",
                    "type": "integer"
                },
                "display_name": {
                    "description": "display name",
                    "type": "string"
                },
                "e_mail": {
                    "description": "email",
                    "type": "string"
                },
                "follow_count": {
                    "description": "follow count",
                    "type": "integer"
                },
                "id": {
                    "description": "user id",
                    "type": "string"
                },
                "ip_info": {
                    "description": "ip info",
                    "type": "string"
                },
                "is_admin": {
                    "description": "is admin",
                    "type": "boolean"
                },
                "language": {
                    "description": "language",
                    "type": "string"
                },
                "last_login_date": {
                    "description": "last login date",
                    "type": "integer"
                },
                "location": {
                    "description": "location",
                    "type": "string"
                },
                "mail_status": {
                    "description": "mail status(1 pass 2 to be verified)",
                    "type": "integer"
                },
                "mobile": {
                    "description": "mobile",
                    "type": "string"
                },
                "notice_status": {
                    "description": "notice status(1 on 2off)",
                    "type": "integer"
                },
                "question_count": {
                    "description": "question count",
                    "type": "integer"
                },
                "rank": {
                    "description": "rank",
                    "type": "integer"
                },
                "status": {
                    "description": "user status",
                    "type": "string"
                },
                "username": {
                    "description": "username",
                    "type": "string"
                },
                "website": {
                    "description": "website",
                    "type": "string"
                }
            }
        },
        "schema.GetUserToSetShowResp": {
            "type": "object",
            "properties": {
                "access_token": {
                    "description": "access token",
                    "type": "string"
                },
                "answer_count": {
                    "description": "answer count",
                    "type": "integer"
                },
                "authority_group": {
                    "description": "authority group",
                    "type": "integer"
                },
                "avatar": {
                    "$ref": "#/definitions/schema.AvatarInfo"
                },
                "bio": {
                    "description": "bio markdown",
                    "type": "string"
                },
                "bio_html": {
                    "description": "bio html",
                    "type": "string"
                },
                "created_at": {
                    "description": "create time",
                    "type": "integer"
                },
                "display_name": {
                    "description": "display name",
                    "type": "string"
                },
                "e_mail": {
                    "description": "email",
                    "type": "string"
                },
                "follow_count": {
                    "description": "follow count",
                    "type": "integer"
                },
                "id": {
                    "description": "user id",
                    "type": "string"
                },
                "ip_info": {
                    "description": "ip info",
                    "type": "string"
                },
                "is_admin": {
                    "description": "is admin",
                    "type": "boolean"
                },
                "language": {
                    "description": "language",
                    "type": "string"
                },
                "last_login_date": {
                    "description": "last login date",
                    "type": "integer"
                },
                "location": {
                    "description": "location",
                    "type": "string"
                },
                "mail_status": {
                    "description": "mail status(1 pass 2 to be verified)",
                    "type": "integer"
                },
                "mobile": {
                    "description": "mobile",
                    "type": "string"
                },
                "notice_status": {
                    "description": "notice status(1 on 2off)",
                    "type": "integer"
                },
                "question_count": {
                    "description": "question count",
                    "type": "integer"
                },
                "rank": {
                    "description": "rank",
                    "type": "integer"
                },
                "status": {
                    "description": "user status",
                    "type": "string"
                },
                "username": {
                    "description": "username",
                    "type": "string"
                },
                "website": {
                    "description": "website",
                    "type": "string"
                }
            }
        },
        "schema.GetVoteWithPageResp": {
            "type": "object",
            "properties": {
                "answer_id": {
                    "description": "answer id",
                    "type": "string"
                },
                "content": {
                    "description": "content",
                    "type": "string"
                },
                "created_at": {
                    "description": "create time",
                    "type": "integer"
                },
                "object_id": {
                    "description": "object id",
                    "type": "string"
                },
                "object_type": {
                    "description": "object type",
                    "type": "string",
                    "enum": [
                        "question",
                        "answer",
                        "tag",
                        "comment"
                    ]
                },
                "question_id": {
                    "description": "question id",
                    "type": "string"
                },
                "title": {
                    "description": "title",
                    "type": "string"
                },
                "vote_type": {
                    "description": "vote type",
                    "type": "string"
                }
            }
        },
        "schema.NotificationClearIDRequest": {
            "type": "object",
            "properties": {
                "id": {
                    "type": "string"
                }
            }
        },
        "schema.NotificationClearRequest": {
            "type": "object",
            "properties": {
                "type": {
                    "description": "inbox achievement",
                    "type": "string"
                }
            }
        },
        "schema.PermissionMemberAction": {
            "type": "object",
            "properties": {
                "action": {
                    "type": "string"
                },
                "name": {
                    "type": "string"
                },
                "type": {
                    "type": "string"
                }
            }
        },
        "schema.QuestionAdd": {
            "type": "object",
            "required": [
                "content",
                "html",
                "tags",
                "title"
            ],
            "properties": {
                "content": {
                    "description": "content",
                    "type": "string",
                    "maxLength": 65535,
                    "minLength": 6
                },
                "html": {
                    "description": "html",
                    "type": "string",
                    "maxLength": 65535,
                    "minLength": 6
                },
                "tags": {
                    "description": "tags",
                    "type": "array",
                    "items": {
                        "$ref": "#/definitions/schema.TagItem"
                    }
                },
                "title": {
                    "description": "question title",
                    "type": "string",
                    "maxLength": 150,
                    "minLength": 6
                }
            }
        },
        "schema.QuestionSearch": {
            "type": "object",
            "properties": {
                "order": {
                    "description": "Search order by",
                    "type": "string"
                },
                "page": {
                    "description": "Query number of pages",
                    "type": "integer"
                },
                "page_size": {
                    "description": "Search page size",
                    "type": "integer"
                },
                "tag": {
                    "description": "Tags     []string `json:\"tags\" form:\"tags\"`           // Search tag",
                    "type": "string"
                },
                "username": {
                    "description": "Search username",
                    "type": "string"
                }
            }
        },
        "schema.QuestionUpdate": {
            "type": "object",
            "required": [
                "content",
                "html",
                "id",
                "tags",
                "title"
            ],
            "properties": {
                "content": {
                    "description": "content",
                    "type": "string",
                    "maxLength": 65535,
                    "minLength": 6
                },
                "edit_summary": {
                    "description": "edit summary",
                    "type": "string"
                },
                "html": {
                    "description": "html",
                    "type": "string",
                    "maxLength": 65535,
                    "minLength": 6
                },
                "id": {
                    "description": "question id",
                    "type": "string"
                },
                "tags": {
                    "description": "tags",
                    "type": "array",
                    "items": {
                        "$ref": "#/definitions/schema.TagItem"
                    }
                },
                "title": {
                    "description": "question title",
                    "type": "string",
                    "maxLength": 150,
                    "minLength": 6
                }
            }
        },
        "schema.RemoveAnswerReq": {
            "type": "object",
            "required": [
                "id"
            ],
            "properties": {
                "id": {
                    "description": "answer id",
                    "type": "string"
                }
            }
        },
        "schema.RemoveCommentReq": {
            "type": "object",
            "required": [
                "comment_id"
            ],
            "properties": {
                "comment_id": {
                    "description": "comment id",
                    "type": "string"
                }
            }
        },
        "schema.RemoveQuestionReq": {
            "type": "object",
            "required": [
                "id"
            ],
            "properties": {
                "id": {
                    "description": "question id",
                    "type": "string"
                }
            }
        },
        "schema.RemoveTagReq": {
            "type": "object",
            "required": [
                "tag_id"
            ],
            "properties": {
                "tag_id": {
                    "description": "tag_id",
                    "type": "string"
                }
            }
        },
        "schema.ReopenQuestionReq": {
            "type": "object",
            "properties": {
                "question_id": {
                    "type": "string"
                }
            }
        },
        "schema.ReportHandleReq": {
            "type": "object",
            "required": [
                "flagged_type",
                "id"
            ],
            "properties": {
                "flagged_content": {
                    "type": "string"
                },
                "flagged_type": {
                    "type": "integer"
                },
                "id": {
                    "type": "string"
                }
            }
        },
        "schema.RevisionAuditReq": {
            "type": "object",
            "required": [
                "id",
                "operation"
            ],
            "properties": {
                "id": {
                    "description": "object id",
                    "type": "string"
                },
                "operation": {
                    "description": "approve or reject",
                    "type": "string"
                }
            }
        },
        "schema.SearchListResp": {
            "type": "object",
            "properties": {
                "count": {
                    "type": "integer"
                },
                "extra": {
                    "description": "extra fields"
                },
                "list": {
                    "description": "search response",
                    "type": "array",
                    "items": {
                        "$ref": "#/definitions/schema.SearchResp"
                    }
                }
            }
        },
        "schema.SearchObject": {
            "type": "object",
            "properties": {
                "accepted": {
                    "type": "boolean"
                },
                "answer_count": {
                    "type": "integer"
                },
                "created_at": {
                    "type": "integer"
                },
                "excerpt": {
                    "type": "string"
                },
                "id": {
                    "type": "string"
                },
                "question_id": {
                    "type": "string"
                },
                "status": {
                    "description": "Status",
                    "type": "string"
                },
                "tags": {
                    "description": "tags",
                    "type": "array",
                    "items": {
                        "$ref": "#/definitions/schema.TagResp"
                    }
                },
                "title": {
                    "type": "string"
                },
                "user_info": {
                    "description": "user info",
                    "$ref": "#/definitions/schema.UserBasicInfo"
                },
                "vote_count": {
                    "type": "integer"
                }
            }
        },
        "schema.SearchResp": {
            "type": "object",
            "properties": {
                "object": {
                    "description": "this object",
                    "$ref": "#/definitions/schema.SearchObject"
                },
                "object_type": {
                    "description": "object_type",
                    "type": "string"
                }
            }
        },
        "schema.SiteBrandingReq": {
            "type": "object",
            "required": [
                "logo",
                "square_icon"
            ],
            "properties": {
                "favicon": {
                    "type": "string",
                    "maxLength": 512
                },
                "logo": {
                    "type": "string",
                    "maxLength": 512
                },
                "mobile_logo": {
                    "type": "string",
                    "maxLength": 512
                },
                "square_icon": {
                    "type": "string",
                    "maxLength": 512
                }
            }
        },
        "schema.SiteBrandingResp": {
            "type": "object",
            "required": [
                "logo",
                "square_icon"
            ],
            "properties": {
                "favicon": {
                    "type": "string",
                    "maxLength": 512
                },
                "logo": {
                    "type": "string",
                    "maxLength": 512
                },
                "mobile_logo": {
                    "type": "string",
                    "maxLength": 512
                },
                "square_icon": {
                    "type": "string",
                    "maxLength": 512
                }
            }
        },
        "schema.SiteGeneralReq": {
            "type": "object",
            "required": [
                "contact_email",
                "name",
                "permalink",
                "site_url"
            ],
            "properties": {
                "contact_email": {
                    "type": "string",
                    "maxLength": 512
                },
                "description": {
                    "type": "string",
                    "maxLength": 2000
                },
                "name": {
                    "type": "string",
                    "maxLength": 128
                },
                "permalink": {
                    "type": "integer",
                    "maximum": 3,
                    "minimum": 0
                },
                "short_description": {
                    "type": "string",
                    "maxLength": 255
                },
                "site_url": {
                    "type": "string",
                    "maxLength": 512
                }
            }
        },
        "schema.SiteGeneralResp": {
            "type": "object",
            "required": [
                "contact_email",
                "name",
                "permalink",
                "site_url"
            ],
            "properties": {
                "contact_email": {
                    "type": "string",
                    "maxLength": 512
                },
                "description": {
                    "type": "string",
                    "maxLength": 2000
                },
                "name": {
                    "type": "string",
                    "maxLength": 128
                },
                "permalink": {
                    "type": "integer",
                    "maximum": 3,
                    "minimum": 0
                },
                "short_description": {
                    "type": "string",
                    "maxLength": 255
                },
                "site_url": {
                    "type": "string",
                    "maxLength": 512
                }
            }
        },
        "schema.SiteInfoResp": {
            "type": "object",
            "properties": {
                "branding": {
                    "$ref": "#/definitions/schema.SiteBrandingResp"
                },
                "general": {
                    "$ref": "#/definitions/schema.SiteGeneralResp"
                },
                "interface": {
                    "$ref": "#/definitions/schema.SiteInterfaceResp"
                },
                "login": {
                    "$ref": "#/definitions/schema.SiteLoginResp"
                }
            }
        },
        "schema.SiteInterfaceReq": {
            "type": "object",
            "required": [
                "language",
                "theme",
                "time_zone"
            ],
            "properties": {
                "language": {
                    "type": "string",
                    "maxLength": 128
                },
                "theme": {
                    "type": "string",
                    "maxLength": 128
                },
                "time_zone": {
                    "type": "string",
                    "maxLength": 128
                }
            }
        },
        "schema.SiteInterfaceResp": {
            "type": "object",
            "required": [
                "language",
                "theme",
                "time_zone"
            ],
            "properties": {
                "language": {
                    "type": "string",
                    "maxLength": 128
                },
                "theme": {
                    "type": "string",
                    "maxLength": 128
                },
                "time_zone": {
                    "type": "string",
                    "maxLength": 128
                }
            }
        },
        "schema.SiteLegalReq": {
            "type": "object",
            "properties": {
                "privacy_policy_original_text": {
                    "type": "string"
                },
                "privacy_policy_parsed_text": {
                    "type": "string"
                },
                "terms_of_service_original_text": {
                    "type": "string"
                },
                "terms_of_service_parsed_text": {
                    "type": "string"
                }
            }
        },
        "schema.SiteLegalResp": {
            "type": "object",
            "properties": {
                "privacy_policy_original_text": {
                    "type": "string"
                },
                "privacy_policy_parsed_text": {
                    "type": "string"
                },
                "terms_of_service_original_text": {
                    "type": "string"
                },
                "terms_of_service_parsed_text": {
                    "type": "string"
                }
            }
        },
<<<<<<< HEAD
        "schema.SiteLoginReq": {
            "type": "object",
            "properties": {
                "allow_new_registrations": {
                    "type": "boolean"
                },
                "login_required": {
                    "type": "boolean"
                }
            }
        },
        "schema.SiteLoginResp": {
            "type": "object",
            "properties": {
                "allow_new_registrations": {
                    "type": "boolean"
                },
                "login_required": {
                    "type": "boolean"
                }
            }
        },
=======
>>>>>>> b439d68c
        "schema.SiteSeoReq": {
            "type": "object",
            "required": [
                "robots"
            ],
            "properties": {
                "robots": {
                    "type": "string"
                }
            }
        },
        "schema.SiteSeoResp": {
            "type": "object",
            "required": [
                "robots"
            ],
            "properties": {
                "robots": {
                    "type": "string"
                }
            }
        },
        "schema.SiteWriteReq": {
            "type": "object",
            "properties": {
                "recommend_tags": {
                    "type": "array",
                    "items": {
                        "type": "string"
                    }
                },
                "required_tag": {
                    "type": "boolean"
                },
                "reserved_tags": {
                    "type": "array",
                    "items": {
                        "type": "string"
                    }
                }
            }
        },
        "schema.SiteWriteResp": {
            "type": "object",
            "properties": {
                "recommend_tags": {
                    "type": "array",
                    "items": {
                        "type": "string"
                    }
                },
                "required_tag": {
                    "type": "boolean"
                },
                "reserved_tags": {
                    "type": "array",
                    "items": {
                        "type": "string"
                    }
                }
            }
        },
        "schema.TagItem": {
            "type": "object",
            "properties": {
                "display_name": {
                    "description": "display_name",
                    "type": "string",
                    "maxLength": 35
                },
                "original_text": {
                    "description": "original text",
                    "type": "string"
                },
                "parsed_text": {
                    "description": "parsed text",
                    "type": "string"
                },
                "slug_name": {
                    "description": "slug_name",
                    "type": "string",
                    "maxLength": 35
                }
            }
        },
        "schema.TagResp": {
            "type": "object",
            "properties": {
                "display_name": {
                    "type": "string"
                },
                "main_tag_slug_name": {
                    "description": "if main tag slug name is not empty, this tag is synonymous with the main tag",
                    "type": "string"
                },
                "recommend": {
                    "type": "boolean"
                },
                "reserved": {
                    "type": "boolean"
                },
                "slug_name": {
                    "type": "string"
                }
            }
        },
        "schema.TagSynonym": {
            "type": "object",
            "properties": {
                "display_name": {
                    "description": "display name",
                    "type": "string"
                },
                "main_tag_slug_name": {
                    "description": "if main tag slug name is not empty, this tag is synonymous with the main tag",
                    "type": "string"
                },
                "slug_name": {
                    "description": "slug name",
                    "type": "string"
                },
                "tag_id": {
                    "description": "tag id",
                    "type": "string"
                }
            }
        },
        "schema.UnreviewedRevisionInfoInfo": {
            "type": "object",
            "properties": {
                "content": {
                    "type": "string"
                },
                "html": {
                    "type": "string"
                },
                "object_id": {
                    "type": "string"
                },
                "tags": {
                    "type": "array",
                    "items": {
                        "$ref": "#/definitions/schema.TagResp"
                    }
                },
                "title": {
                    "type": "string"
                }
            }
        },
        "schema.UpdateCommentReq": {
            "type": "object",
            "required": [
                "comment_id"
            ],
            "properties": {
                "comment_id": {
                    "description": "comment id",
                    "type": "string"
                },
                "original_text": {
                    "description": "original comment content",
                    "type": "string"
                },
                "parsed_text": {
                    "description": "parsed comment content",
                    "type": "string"
                }
            }
        },
        "schema.UpdateFollowTagsReq": {
            "type": "object",
            "properties": {
                "slug_name_list": {
                    "description": "tag slug name list",
                    "type": "array",
                    "items": {
                        "type": "string"
                    }
                }
            }
        },
        "schema.UpdateInfoRequest": {
            "type": "object",
            "required": [
                "display_name"
            ],
            "properties": {
                "avatar": {
                    "description": "avatar",
                    "$ref": "#/definitions/schema.AvatarInfo"
                },
                "bio": {
                    "description": "bio",
                    "type": "string",
                    "maxLength": 4096
                },
                "bio_html": {
                    "description": "bio",
                    "type": "string",
                    "maxLength": 4096
                },
                "display_name": {
                    "description": "display_name",
                    "type": "string",
                    "maxLength": 30
                },
                "location": {
                    "description": "location",
                    "type": "string",
                    "maxLength": 100
                },
                "username": {
                    "description": "username",
                    "type": "string",
                    "maxLength": 30
                },
                "website": {
                    "description": "website",
                    "type": "string",
                    "maxLength": 500
                }
            }
        },
        "schema.UpdateSMTPConfigReq": {
            "type": "object",
            "properties": {
                "encryption": {
                    "description": "\"\" SSL",
                    "type": "string",
                    "enum": [
                        "SSL"
                    ]
                },
                "from_email": {
                    "type": "string",
                    "maxLength": 256
                },
                "from_name": {
                    "type": "string",
                    "maxLength": 256
                },
                "smtp_authentication": {
                    "type": "boolean"
                },
                "smtp_host": {
                    "type": "string",
                    "maxLength": 256
                },
                "smtp_password": {
                    "type": "string",
                    "maxLength": 256
                },
                "smtp_port": {
                    "type": "integer",
                    "maximum": 65535,
                    "minimum": 1
                },
                "smtp_username": {
                    "type": "string",
                    "maxLength": 256
                },
                "test_email_recipient": {
                    "type": "string"
                }
            }
        },
        "schema.UpdateTagReq": {
            "type": "object",
            "required": [
                "tag_id"
            ],
            "properties": {
                "display_name": {
                    "description": "display_name",
                    "type": "string",
                    "maxLength": 35
                },
                "edit_summary": {
                    "description": "edit summary",
                    "type": "string"
                },
                "original_text": {
                    "description": "original text",
                    "type": "string"
                },
                "parsed_text": {
                    "description": "parsed text",
                    "type": "string"
                },
                "slug_name": {
                    "description": "slug_name",
                    "type": "string",
                    "maxLength": 35
                },
                "tag_id": {
                    "description": "tag_id",
                    "type": "string"
                }
            }
        },
        "schema.UpdateTagSynonymReq": {
            "type": "object",
            "required": [
                "synonym_tag_list",
                "tag_id"
            ],
            "properties": {
                "synonym_tag_list": {
                    "description": "synonym tag list",
                    "type": "array",
                    "items": {
                        "$ref": "#/definitions/schema.TagItem"
                    }
                },
                "tag_id": {
                    "description": "tag_id",
                    "type": "string"
                }
            }
        },
        "schema.UpdateUserInterfaceRequest": {
            "type": "object",
            "required": [
                "language"
            ],
            "properties": {
                "language": {
                    "description": "language",
                    "type": "string",
                    "maxLength": 100
                }
            }
        },
        "schema.UpdateUserPasswordReq": {
            "type": "object",
            "required": [
                "password",
                "user_id"
            ],
            "properties": {
                "password": {
                    "type": "string",
                    "maxLength": 32,
                    "minLength": 8
                },
                "user_id": {
                    "type": "string"
                }
            }
        },
        "schema.UpdateUserRoleReq": {
            "type": "object",
            "required": [
                "role_id",
                "user_id"
            ],
            "properties": {
                "role_id": {
                    "description": "role id",
                    "type": "integer"
                },
                "user_id": {
                    "description": "user id",
                    "type": "string"
                }
            }
        },
        "schema.UpdateUserStatusReq": {
            "type": "object",
            "required": [
                "status",
                "user_id"
            ],
            "properties": {
                "status": {
                    "description": "user status",
                    "type": "string",
                    "enum": [
                        "normal",
                        "suspended",
                        "deleted",
                        "inactive"
                    ]
                },
                "user_id": {
                    "description": "user id",
                    "type": "string"
                }
            }
        },
        "schema.UserBasicInfo": {
            "type": "object",
            "properties": {
                "avatar": {
                    "description": "avatar",
                    "type": "string"
                },
                "display_name": {
                    "description": "display_name",
                    "type": "string"
                },
                "id": {
                    "description": "user_id",
                    "type": "string"
                },
                "ip_info": {
                    "description": "ip info",
                    "type": "string"
                },
                "location": {
                    "description": "location",
                    "type": "string"
                },
                "rank": {
                    "description": "rank",
                    "type": "integer"
                },
                "status": {
                    "description": "status",
                    "type": "string"
                },
                "username": {
                    "description": "name",
                    "type": "string"
                },
                "website": {
                    "description": "website",
                    "type": "string"
                }
            }
        },
        "schema.UserChangeEmailSendCodeReq": {
            "type": "object",
            "required": [
                "e_mail"
            ],
            "properties": {
                "captcha_code": {
                    "type": "string",
                    "maxLength": 500
                },
                "captcha_id": {
                    "type": "string",
                    "maxLength": 500
                },
                "e_mail": {
                    "type": "string",
                    "maxLength": 500
                }
            }
        },
        "schema.UserChangeEmailVerifyReq": {
            "type": "object",
            "required": [
                "code"
            ],
            "properties": {
                "code": {
                    "type": "string",
                    "maxLength": 500
                }
            }
        },
        "schema.UserEmailLogin": {
            "type": "object",
            "required": [
                "e_mail",
                "pass"
            ],
            "properties": {
                "captcha_code": {
                    "description": "captcha_code",
                    "type": "string"
                },
                "captcha_id": {
                    "description": "captcha_id",
                    "type": "string"
                },
                "e_mail": {
                    "description": "e_mail",
                    "type": "string",
                    "maxLength": 500
                },
                "pass": {
                    "description": "password",
                    "type": "string",
                    "maxLength": 32,
                    "minLength": 8
                }
            }
        },
        "schema.UserModifyPassWordRequest": {
            "type": "object",
            "properties": {
                "old_pass": {
                    "description": "old password",
                    "type": "string"
                },
                "pass": {
                    "description": "password",
                    "type": "string"
                }
            }
        },
        "schema.UserNoticeSetRequest": {
            "type": "object",
            "properties": {
                "notice_switch": {
                    "type": "boolean"
                }
            }
        },
        "schema.UserNoticeSetResp": {
            "type": "object",
            "properties": {
                "notice_switch": {
                    "type": "boolean"
                }
            }
        },
        "schema.UserRePassWordRequest": {
            "type": "object",
            "required": [
                "code",
                "pass"
            ],
            "properties": {
                "code": {
                    "description": "code",
                    "type": "string",
                    "maxLength": 100
                },
                "pass": {
                    "description": "Password",
                    "type": "string",
                    "maxLength": 32
                }
            }
        },
        "schema.UserRegisterReq": {
            "type": "object",
            "required": [
                "e_mail",
                "name",
                "pass"
            ],
            "properties": {
                "e_mail": {
                    "description": "email",
                    "type": "string",
                    "maxLength": 500
                },
                "name": {
                    "description": "name",
                    "type": "string",
                    "maxLength": 30
                },
                "pass": {
                    "description": "password",
                    "type": "string",
                    "maxLength": 32,
                    "minLength": 8
                }
            }
        },
        "schema.UserRetrievePassWordRequest": {
            "type": "object",
            "required": [
                "e_mail"
            ],
            "properties": {
                "captcha_code": {
                    "description": "captcha_code",
                    "type": "string"
                },
                "captcha_id": {
                    "description": "captcha_id",
                    "type": "string"
                },
                "e_mail": {
                    "description": "e_mail",
                    "type": "string",
                    "maxLength": 500
                }
            }
        },
        "schema.VoteReq": {
            "type": "object",
            "required": [
                "object_id"
            ],
            "properties": {
                "is_cancel": {
                    "description": "is cancel",
                    "type": "boolean"
                },
                "object_id": {
                    "description": "id",
                    "type": "string"
                }
            }
        },
        "schema.VoteResp": {
            "type": "object",
            "properties": {
                "down_votes": {
                    "type": "integer"
                },
                "up_votes": {
                    "type": "integer"
                },
                "vote_status": {
                    "type": "string"
                },
                "votes": {
                    "type": "integer"
                }
            }
        },
        "translator.LangOption": {
            "type": "object",
            "properties": {
                "label": {
                    "type": "string"
                },
                "value": {
                    "type": "string"
                }
            }
        }
    },
    "securityDefinitions": {
        "ApiKeyAuth": {
            "type": "apiKey",
            "name": "Authorization",
            "in": "header"
        }
    }
}<|MERGE_RESOLUTION|>--- conflicted
+++ resolved
@@ -810,80 +810,6 @@
                 }
             }
         },
-<<<<<<< HEAD
-        "/answer/admin/api/siteinfo/login": {
-            "get": {
-                "security": [
-                    {
-                        "ApiKeyAuth": []
-                    }
-                ],
-                "description": "get site info login config",
-                "produces": [
-                    "application/json"
-                ],
-                "tags": [
-                    "admin"
-                ],
-                "summary": "get site info login config",
-                "responses": {
-                    "200": {
-                        "description": "OK",
-                        "schema": {
-                            "allOf": [
-                                {
-                                    "$ref": "#/definitions/handler.RespBody"
-                                },
-                                {
-                                    "type": "object",
-                                    "properties": {
-                                        "data": {
-                                            "$ref": "#/definitions/schema.SiteLoginResp"
-                                        }
-                                    }
-                                }
-                            ]
-                        }
-                    }
-                }
-            },
-            "put": {
-                "security": [
-                    {
-                        "ApiKeyAuth": []
-                    }
-                ],
-                "description": "update site login",
-                "produces": [
-                    "application/json"
-                ],
-                "tags": [
-                    "admin"
-                ],
-                "summary": "update site login",
-                "parameters": [
-                    {
-                        "description": "login info",
-                        "name": "data",
-                        "in": "body",
-                        "required": true,
-                        "schema": {
-                            "$ref": "#/definitions/schema.SiteLoginReq"
-                        }
-                    }
-                ],
-                "responses": {
-                    "200": {
-                        "description": "OK",
-                        "schema": {
-                            "$ref": "#/definitions/handler.RespBody"
-                        }
-                    }
-                }
-            }
-        },
-=======
->>>>>>> b439d68c
         "/answer/admin/api/siteinfo/seo": {
             "get": {
                 "security": [
@@ -1041,84 +967,6 @@
                     "admin"
                 ],
                 "summary": "Get theme options",
-                "responses": {
-                    "200": {
-                        "description": "OK",
-                        "schema": {
-                            "$ref": "#/definitions/handler.RespBody"
-                        }
-                    }
-                }
-            }
-        },
-        "/answer/admin/api/user": {
-            "post": {
-                "security": [
-                    {
-                        "ApiKeyAuth": []
-                    }
-                ],
-                "description": "add user",
-                "consumes": [
-                    "application/json"
-                ],
-                "produces": [
-                    "application/json"
-                ],
-                "tags": [
-                    "admin"
-                ],
-                "summary": "add user",
-                "parameters": [
-                    {
-                        "description": "user",
-                        "name": "data",
-                        "in": "body",
-                        "required": true,
-                        "schema": {
-                            "$ref": "#/definitions/schema.AddUserReq"
-                        }
-                    }
-                ],
-                "responses": {
-                    "200": {
-                        "description": "OK",
-                        "schema": {
-                            "$ref": "#/definitions/handler.RespBody"
-                        }
-                    }
-                }
-            }
-        },
-        "/answer/admin/api/user/password": {
-            "put": {
-                "security": [
-                    {
-                        "ApiKeyAuth": []
-                    }
-                ],
-                "description": "update user password",
-                "consumes": [
-                    "application/json"
-                ],
-                "produces": [
-                    "application/json"
-                ],
-                "tags": [
-                    "admin"
-                ],
-                "summary": "update user password",
-                "parameters": [
-                    {
-                        "description": "user",
-                        "name": "data",
-                        "in": "body",
-                        "required": true,
-                        "schema": {
-                            "$ref": "#/definitions/schema.UpdateUserPasswordReq"
-                        }
-                    }
-                ],
                 "responses": {
                     "200": {
                         "description": "OK",
@@ -3596,7 +3444,7 @@
                                     "type": "object",
                                     "properties": {
                                         "data": {
-                                            "$ref": "#/definitions/schema.SiteInfoResp"
+                                            "$ref": "#/definitions/schema.SiteGeneralResp"
                                         }
                                     }
                                 }
@@ -5199,32 +5047,6 @@
                 }
             }
         },
-<<<<<<< HEAD
-        "schema.AddUserReq": {
-            "type": "object",
-            "required": [
-                "display_name",
-                "email",
-                "password"
-            ],
-            "properties": {
-                "display_name": {
-                    "type": "string",
-                    "maxLength": 30
-                },
-                "email": {
-                    "type": "string",
-                    "maxLength": 500
-                },
-                "password": {
-                    "type": "string",
-                    "maxLength": 32,
-                    "minLength": 8
-                }
-            }
-        },
-=======
->>>>>>> b439d68c
         "schema.AdminSetAnswerStatusRequest": {
             "type": "object",
             "properties": {
@@ -6708,23 +6530,6 @@
                 }
             }
         },
-        "schema.SiteInfoResp": {
-            "type": "object",
-            "properties": {
-                "branding": {
-                    "$ref": "#/definitions/schema.SiteBrandingResp"
-                },
-                "general": {
-                    "$ref": "#/definitions/schema.SiteGeneralResp"
-                },
-                "interface": {
-                    "$ref": "#/definitions/schema.SiteInterfaceResp"
-                },
-                "login": {
-                    "$ref": "#/definitions/schema.SiteLoginResp"
-                }
-            }
-        },
         "schema.SiteInterfaceReq": {
             "type": "object",
             "required": [
@@ -6803,31 +6608,6 @@
                 }
             }
         },
-<<<<<<< HEAD
-        "schema.SiteLoginReq": {
-            "type": "object",
-            "properties": {
-                "allow_new_registrations": {
-                    "type": "boolean"
-                },
-                "login_required": {
-                    "type": "boolean"
-                }
-            }
-        },
-        "schema.SiteLoginResp": {
-            "type": "object",
-            "properties": {
-                "allow_new_registrations": {
-                    "type": "boolean"
-                },
-                "login_required": {
-                    "type": "boolean"
-                }
-            }
-        },
-=======
->>>>>>> b439d68c
         "schema.SiteSeoReq": {
             "type": "object",
             "required": [
@@ -7159,23 +6939,6 @@
                     "description": "language",
                     "type": "string",
                     "maxLength": 100
-                }
-            }
-        },
-        "schema.UpdateUserPasswordReq": {
-            "type": "object",
-            "required": [
-                "password",
-                "user_id"
-            ],
-            "properties": {
-                "password": {
-                    "type": "string",
-                    "maxLength": 32,
-                    "minLength": 8
-                },
-                "user_id": {
-                    "type": "string"
                 }
             }
         },
