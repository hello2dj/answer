definitions:
  handler.RespBody:
    properties:
      code:
        description: http code
        type: integer
      data:
        description: response data
      msg:
        description: response message
        type: string
      reason:
        description: reason key
        type: string
    type: object
  install.CheckConfigFileResp:
    properties:
      config_file_exist:
        type: boolean
      db_connection_success:
        type: boolean
      db_table_exist:
        type: boolean
    type: object
  install.CheckDatabaseReq:
    properties:
      db_file:
        type: string
      db_host:
        type: string
      db_name:
        type: string
      db_password:
        type: string
      db_type:
        enum:
        - postgres
        - sqlite3
        - mysql
        type: string
      db_username:
        type: string
    required:
    - db_type
    type: object
  install.InitBaseInfoReq:
    properties:
      contact_email:
        maxLength: 500
        type: string
      email:
        maxLength: 500
        type: string
      lang:
        maxLength: 30
        type: string
      name:
        maxLength: 30
        type: string
      password:
        maxLength: 32
        minLength: 8
        type: string
      site_name:
        maxLength: 30
        type: string
      site_url:
        maxLength: 512
        type: string
    required:
    - contact_email
    - email
    - lang
    - name
    - password
    - site_name
    - site_url
    type: object
  pager.PageModel:
    properties:
      count:
        type: integer
      list: {}
    type: object
  schema.ActObjectInfo:
    properties:
      answer_id:
        type: string
      display_name:
        type: string
      main_tag_slug_name:
        type: string
      object_type:
        type: string
      question_id:
        type: string
      title:
        type: string
      username:
        type: string
    type: object
  schema.ActObjectTimeline:
    properties:
      activity_id:
        type: string
      activity_type:
        type: string
      cancelled:
        type: boolean
      cancelled_at:
        type: integer
      comment:
        type: string
      created_at:
        type: integer
      id:
        type: string
      object_id:
        type: string
      object_type:
        type: string
      revision_id:
        type: string
      user_display_name:
        type: string
      username:
        type: string
    type: object
  schema.ActionRecordResp:
    properties:
      captcha_id:
        type: string
      captcha_img:
        type: string
      verify:
        type: boolean
    type: object
  schema.AddCommentReq:
    properties:
      mention_username_list:
        description: '@ user id list'
        items:
          type: string
        type: array
      object_id:
        description: object id
        type: string
      original_text:
        description: original comment content
        type: string
      parsed_text:
        description: parsed comment content
        type: string
      reply_comment_id:
        description: reply comment id
        type: string
    required:
    - object_id
    - original_text
    - parsed_text
    type: object
  schema.AddReportReq:
    properties:
      content:
        description: report content
        maxLength: 500
        type: string
      object_id:
        description: object id
        maxLength: 20
        type: string
      report_type:
        description: report type
        type: integer
    required:
    - object_id
    - report_type
    type: object
<<<<<<< HEAD
=======
  schema.AddUserReq:
    properties:
      display_name:
        maxLength: 30
        type: string
      email:
        maxLength: 500
        type: string
      password:
        maxLength: 32
        minLength: 8
        type: string
    required:
    - display_name
    - email
    - password
    type: object
>>>>>>> bd9b4eb1
  schema.AdminSetAnswerStatusRequest:
    properties:
      answer_id:
        type: string
      status:
        type: string
    type: object
  schema.AdminSetQuestionStatusRequest:
    properties:
      question_id:
        type: string
      status:
        type: string
    type: object
  schema.AnswerAddReq:
    properties:
      content:
        description: content
        type: string
      html:
        description: html
        type: string
      question_id:
        description: question_id
        type: string
    type: object
  schema.AnswerAdoptedReq:
    properties:
      answer_id:
        type: string
      question_id:
        type: string
    type: object
  schema.AnswerUpdateReq:
    properties:
      content:
        description: content
        type: string
      edit_summary:
        description: edit_summary
        type: string
      html:
        description: html
        type: string
      id:
        description: id
        type: string
      question_id:
        description: question_id
        type: string
      title:
        description: title
        type: string
    type: object
  schema.AvatarInfo:
    properties:
      custom:
        maxLength: 200
        type: string
      gravatar:
        maxLength: 200
        type: string
      type:
        maxLength: 100
        type: string
    type: object
  schema.CloseQuestionReq:
    properties:
      close_msg:
        description: close_type
        type: string
      close_type:
        description: close_type
        type: integer
      id:
        type: string
    required:
    - id
    type: object
  schema.CollectionSwitchReq:
    properties:
      group_id:
        description: user collection group TagID
        type: string
      object_id:
        description: object TagID
        type: string
    required:
    - group_id
    - object_id
    type: object
  schema.CollectionSwitchResp:
    properties:
      object_collection_count:
        type: string
      object_id:
        type: string
      switch:
        type: boolean
    type: object
  schema.FollowReq:
    properties:
      is_cancel:
        description: is cancel
        type: boolean
      object_id:
        description: object id
        type: string
    required:
    - object_id
    type: object
  schema.FollowResp:
    properties:
      follows:
        description: the followers of object
        type: integer
      is_followed:
        description: if user is followed object will be true,otherwise false
        type: boolean
    type: object
  schema.GetCommentPersonalWithPageResp:
    properties:
      answer_id:
        description: answer id
        type: string
      comment_id:
        description: comment id
        type: string
      content:
        description: content
        type: string
      created_at:
        description: create time
        type: integer
      object_id:
        description: object id
        type: string
      object_type:
        description: object type
        enum:
        - question
        - answer
        - tag
        - comment
        type: string
      question_id:
        description: question id
        type: string
      title:
        description: title
        type: string
    type: object
  schema.GetCommentResp:
    properties:
      comment_id:
        description: comment id
        type: string
      created_at:
        description: create time
        type: integer
      is_vote:
        description: current user if already vote this comment
        type: boolean
      member_actions:
        description: MemberActions
        items:
          $ref: '#/definitions/schema.PermissionMemberAction'
        type: array
      object_id:
        description: object id
        type: string
      original_text:
        description: original comment content
        type: string
      parsed_text:
        description: parsed comment content
        type: string
      reply_comment_id:
        description: reply comment id
        type: string
      reply_user_display_name:
        description: reply user display name
        type: string
      reply_user_id:
        description: reply user id
        type: string
      reply_user_status:
        description: reply user status
        type: string
      reply_username:
        description: reply user username
        type: string
      user_avatar:
        description: user avatar
        type: string
      user_display_name:
        description: user display name
        type: string
      user_id:
        description: user id
        type: string
      user_status:
        description: user status
        type: string
      username:
        description: username
        type: string
      vote_count:
        description: user vote amount
        type: integer
    type: object
  schema.GetFollowingTagsResp:
    properties:
      display_name:
        description: display name
        type: string
      main_tag_slug_name:
        description: if main tag slug name is not empty, this tag is synonymous with
          the main tag
        type: string
      recommend:
        type: boolean
      reserved:
        type: boolean
      slug_name:
        description: slug name
        type: string
      tag_id:
        description: tag id
        type: string
    type: object
  schema.GetObjectTimelineResp:
    properties:
      object_info:
        $ref: '#/definitions/schema.ActObjectInfo'
      timeline:
        items:
          $ref: '#/definitions/schema.ActObjectTimeline'
        type: array
    type: object
  schema.GetOtherUserInfoByUsernameResp:
    properties:
      answer_count:
        description: answer count
        type: integer
      avatar:
        description: avatar
        type: string
      bio:
        description: bio markdown
        type: string
      bio_html:
        description: bio html
        type: string
      created_at:
        description: create time
        type: integer
      display_name:
        description: display name
        type: string
      follow_count:
        description: |-
          email
          follow count
        type: integer
      id:
        description: user id
        type: string
      ip_info:
        description: ip info
        type: string
      is_admin:
        description: is admin
        type: boolean
      last_login_date:
        description: last login date
        type: integer
      location:
        description: location
        type: string
      mobile:
        description: mobile
        type: string
      question_count:
        description: question count
        type: integer
      rank:
        description: rank
        type: integer
      status:
        type: string
      status_msg:
        type: string
      username:
        description: username
        type: string
      website:
        description: website
        type: string
    type: object
  schema.GetOtherUserInfoResp:
    properties:
      has:
        type: boolean
      info:
        $ref: '#/definitions/schema.GetOtherUserInfoByUsernameResp'
    type: object
  schema.GetRankPersonalWithPageResp:
    properties:
      answer_id:
        description: answer id
        type: string
      content:
        description: content
        type: string
      created_at:
        description: create time
        type: integer
      object_id:
        description: object id
        type: string
      object_type:
        description: object type
        enum:
        - question
        - answer
        - tag
        - comment
        type: string
      question_id:
        description: question id
        type: string
      rank_type:
        description: rank type
        type: string
      reputation:
        description: reputation
        type: integer
      title:
        description: title
        type: string
    type: object
  schema.GetReportTypeResp:
    properties:
      content_type:
        description: content type
        type: string
      description:
        description: report description
        type: string
      have_content:
        description: is have content
        type: boolean
      name:
        description: report name
        type: string
      source:
        description: report source
        type: string
      type:
        description: report type
        type: integer
    type: object
  schema.GetRevisionResp:
    properties:
      content:
        description: content parsed
      create_at:
        type: integer
      id:
        description: id
        type: string
      object_id:
        description: object id
        type: string
      reason:
        type: string
      status:
        description: 'revision status(normal: 1; delete 2)'
        type: integer
      title:
        description: title
        type: string
      use_id:
        description: user id
        type: string
      user_info:
        $ref: '#/definitions/schema.UserBasicInfo'
    type: object
  schema.GetRoleResp:
    properties:
      description:
        type: string
      id:
        type: integer
      name:
        type: string
    type: object
  schema.GetSMTPConfigResp:
    properties:
      encryption:
        description: '"" SSL'
        type: string
      from_email:
        type: string
      from_name:
        type: string
      smtp_authentication:
        type: boolean
      smtp_host:
        type: string
      smtp_password:
        type: string
      smtp_port:
        type: integer
      smtp_username:
        type: string
    type: object
  schema.GetSiteLegalInfoResp:
    properties:
      privacy_policy_original_text:
        type: string
      privacy_policy_parsed_text:
        type: string
      terms_of_service_original_text:
        type: string
      terms_of_service_parsed_text:
        type: string
    type: object
  schema.GetTagPageResp:
    properties:
      created_at:
        description: created time
        type: integer
      display_name:
        description: display_name
        type: string
      excerpt:
        description: excerpt
        type: string
      follow_count:
        description: follower amount
        type: integer
      is_follower:
        description: is follower
        type: boolean
      original_text:
        description: original text
        type: string
      parsed_text:
        description: parsed_text
        type: string
      question_count:
        description: question amount
        type: integer
      recommend:
        type: boolean
      reserved:
        type: boolean
      slug_name:
        description: slug_name
        type: string
      tag_id:
        description: tag_id
        type: string
      updated_at:
        description: updated time
        type: integer
    type: object
  schema.GetTagResp:
    properties:
      created_at:
        description: created time
        type: integer
      description:
        description: description text
        type: string
      display_name:
        description: display name
        type: string
      excerpt:
        description: excerpt
        type: string
      follow_count:
        description: follower amount
        type: integer
      is_follower:
        description: is follower
        type: boolean
      main_tag_slug_name:
        description: if main tag slug name is not empty, this tag is synonymous with
          the main tag
        type: string
      member_actions:
        description: MemberActions
        items:
          $ref: '#/definitions/schema.PermissionMemberAction'
        type: array
      original_text:
        description: original text
        type: string
      parsed_text:
        description: parsed text
        type: string
      question_count:
        description: question amount
        type: integer
      recommend:
        type: boolean
      reserved:
        type: boolean
      slug_name:
        description: slug name
        type: string
      tag_id:
        description: tag id
        type: string
      updated_at:
        description: updated time
        type: integer
    type: object
  schema.GetTagSynonymsResp:
    properties:
      member_actions:
        description: MemberActions
        items:
          $ref: '#/definitions/schema.PermissionMemberAction'
        type: array
      synonyms:
        description: synonyms
        items:
          $ref: '#/definitions/schema.TagSynonym'
        type: array
    type: object
  schema.GetUnreviewedRevisionResp:
    properties:
      info:
        $ref: '#/definitions/schema.UnreviewedRevisionInfoInfo'
      type:
        type: string
      unreviewed_info:
        $ref: '#/definitions/schema.GetRevisionResp'
    type: object
  schema.GetUserPageResp:
    properties:
      avatar:
        description: avatar
        type: string
      created_at:
        description: create time
        type: integer
      deleted_at:
        description: delete time
        type: integer
      display_name:
        description: display name
        type: string
      e_mail:
        description: email
        type: string
      rank:
        description: rank
        type: integer
      role_id:
        description: role id
        type: integer
      role_name:
        description: role name
        type: string
      status:
        description: user status(normal,suspended,deleted,inactive)
        type: string
      suspended_at:
        description: suspended time
        type: integer
      user_id:
        description: user id
        type: string
      username:
        description: username
        type: string
    type: object
  schema.GetUserResp:
    properties:
      access_token:
        description: access token
        type: string
      answer_count:
        description: answer count
        type: integer
      authority_group:
        description: authority group
        type: integer
      avatar:
        description: avatar
        type: string
      bio:
        description: bio markdown
        type: string
      bio_html:
        description: bio html
        type: string
      created_at:
        description: create time
        type: integer
      display_name:
        description: display name
        type: string
      e_mail:
        description: email
        type: string
      follow_count:
        description: follow count
        type: integer
      id:
        description: user id
        type: string
      ip_info:
        description: ip info
        type: string
      is_admin:
        description: is admin
        type: boolean
      language:
        description: language
        type: string
      last_login_date:
        description: last login date
        type: integer
      location:
        description: location
        type: string
      mail_status:
        description: mail status(1 pass 2 to be verified)
        type: integer
      mobile:
        description: mobile
        type: string
      notice_status:
        description: notice status(1 on 2off)
        type: integer
      question_count:
        description: question count
        type: integer
      rank:
        description: rank
        type: integer
      status:
        description: user status
        type: string
      username:
        description: username
        type: string
      website:
        description: website
        type: string
    type: object
  schema.GetUserToSetShowResp:
    properties:
      access_token:
        description: access token
        type: string
      answer_count:
        description: answer count
        type: integer
      authority_group:
        description: authority group
        type: integer
      avatar:
        $ref: '#/definitions/schema.AvatarInfo'
      bio:
        description: bio markdown
        type: string
      bio_html:
        description: bio html
        type: string
      created_at:
        description: create time
        type: integer
      display_name:
        description: display name
        type: string
      e_mail:
        description: email
        type: string
      follow_count:
        description: follow count
        type: integer
      id:
        description: user id
        type: string
      ip_info:
        description: ip info
        type: string
      is_admin:
        description: is admin
        type: boolean
      language:
        description: language
        type: string
      last_login_date:
        description: last login date
        type: integer
      location:
        description: location
        type: string
      mail_status:
        description: mail status(1 pass 2 to be verified)
        type: integer
      mobile:
        description: mobile
        type: string
      notice_status:
        description: notice status(1 on 2off)
        type: integer
      question_count:
        description: question count
        type: integer
      rank:
        description: rank
        type: integer
      status:
        description: user status
        type: string
      username:
        description: username
        type: string
      website:
        description: website
        type: string
    type: object
  schema.GetVoteWithPageResp:
    properties:
      answer_id:
        description: answer id
        type: string
      content:
        description: content
        type: string
      created_at:
        description: create time
        type: integer
      object_id:
        description: object id
        type: string
      object_type:
        description: object type
        enum:
        - question
        - answer
        - tag
        - comment
        type: string
      question_id:
        description: question id
        type: string
      title:
        description: title
        type: string
      vote_type:
        description: vote type
        type: string
    type: object
  schema.NotificationClearIDRequest:
    properties:
      id:
        type: string
    type: object
  schema.NotificationClearRequest:
    properties:
      type:
        description: inbox achievement
        type: string
    type: object
  schema.PermissionMemberAction:
    properties:
      action:
        type: string
      name:
        type: string
      type:
        type: string
    type: object
  schema.QuestionAdd:
    properties:
      content:
        description: content
        maxLength: 65535
        minLength: 6
        type: string
      html:
        description: html
        maxLength: 65535
        minLength: 6
        type: string
      tags:
        description: tags
        items:
          $ref: '#/definitions/schema.TagItem'
        type: array
      title:
        description: question title
        maxLength: 150
        minLength: 6
        type: string
    required:
    - content
    - html
    - tags
    - title
    type: object
  schema.QuestionSearch:
    properties:
      order:
        description: Search order by
        type: string
      page:
        description: Query number of pages
        type: integer
      page_size:
        description: Search page size
        type: integer
      tag:
        description: Tags     []string `json:"tags" form:"tags"`           // Search
          tag
        type: string
      username:
        description: Search username
        type: string
    type: object
  schema.QuestionUpdate:
    properties:
      content:
        description: content
        maxLength: 65535
        minLength: 6
        type: string
      edit_summary:
        description: edit summary
        type: string
      html:
        description: html
        maxLength: 65535
        minLength: 6
        type: string
      id:
        description: question id
        type: string
      tags:
        description: tags
        items:
          $ref: '#/definitions/schema.TagItem'
        type: array
      title:
        description: question title
        maxLength: 150
        minLength: 6
        type: string
    required:
    - content
    - html
    - id
    - tags
    - title
    type: object
  schema.RemoveAnswerReq:
    properties:
      id:
        description: answer id
        type: string
    required:
    - id
    type: object
  schema.RemoveCommentReq:
    properties:
      comment_id:
        description: comment id
        type: string
    required:
    - comment_id
    type: object
  schema.RemoveQuestionReq:
    properties:
      id:
        description: question id
        type: string
    required:
    - id
    type: object
  schema.RemoveTagReq:
    properties:
      tag_id:
        description: tag_id
        type: string
    required:
    - tag_id
    type: object
  schema.ReopenQuestionReq:
    properties:
      question_id:
        type: string
    type: object
  schema.ReportHandleReq:
    properties:
      flagged_content:
        type: string
      flagged_type:
        type: integer
      id:
        type: string
    required:
    - flagged_type
    - id
    type: object
  schema.RevisionAuditReq:
    properties:
      id:
        description: object id
        type: string
      operation:
        description: approve or reject
        type: string
    required:
    - id
    - operation
    type: object
  schema.SearchListResp:
    properties:
      count:
        type: integer
      extra:
        description: extra fields
      list:
        description: search response
        items:
          $ref: '#/definitions/schema.SearchResp'
        type: array
    type: object
  schema.SearchObject:
    properties:
      accepted:
        type: boolean
      answer_count:
        type: integer
      created_at:
        type: integer
      excerpt:
        type: string
      id:
        type: string
      question_id:
        type: string
      status:
        description: Status
        type: string
      tags:
        description: tags
        items:
          $ref: '#/definitions/schema.TagResp'
        type: array
      title:
        type: string
      user_info:
        $ref: '#/definitions/schema.UserBasicInfo'
        description: user info
      vote_count:
        type: integer
    type: object
  schema.SearchResp:
    properties:
      object:
        $ref: '#/definitions/schema.SearchObject'
        description: this object
      object_type:
        description: object_type
        type: string
    type: object
  schema.SiteBrandingReq:
    properties:
      favicon:
        maxLength: 512
        type: string
      logo:
        maxLength: 512
        type: string
      mobile_logo:
        maxLength: 512
        type: string
      square_icon:
        maxLength: 512
        type: string
    required:
    - logo
    - square_icon
    type: object
  schema.SiteBrandingResp:
    properties:
      favicon:
        maxLength: 512
        type: string
      logo:
        maxLength: 512
        type: string
      mobile_logo:
        maxLength: 512
        type: string
      square_icon:
        maxLength: 512
        type: string
    required:
    - logo
    - square_icon
    type: object
  schema.SiteCustomCssHTMLReq:
    properties:
      custom_css:
        maxLength: 65536
        type: string
      custom_footer:
        maxLength: 65536
        type: string
      custom_head:
        maxLength: 65536
        type: string
      custom_header:
        maxLength: 65536
        type: string
    type: object
  schema.SiteCustomCssHTMLResp:
    properties:
      custom_css:
        maxLength: 65536
        type: string
      custom_footer:
        maxLength: 65536
        type: string
      custom_head:
        maxLength: 65536
        type: string
      custom_header:
        maxLength: 65536
        type: string
    type: object
  schema.SiteGeneralReq:
    properties:
      contact_email:
        maxLength: 512
        type: string
      description:
        maxLength: 2000
        type: string
      name:
        maxLength: 128
        type: string
      short_description:
        maxLength: 255
        type: string
      site_url:
        maxLength: 512
        type: string
    required:
    - contact_email
    - name
    - site_url
    type: object
  schema.SiteGeneralResp:
    properties:
      contact_email:
        maxLength: 512
        type: string
      description:
        maxLength: 2000
        type: string
      name:
        maxLength: 128
        type: string
      short_description:
        maxLength: 255
        type: string
      site_url:
        maxLength: 512
        type: string
    required:
    - contact_email
    - name
    - site_url
    type: object
  schema.SiteInfoResp:
    properties:
      branding:
        $ref: '#/definitions/schema.SiteBrandingResp'
      custom_css_html:
        $ref: '#/definitions/schema.SiteCustomCssHTMLResp'
      general:
        $ref: '#/definitions/schema.SiteGeneralResp'
      interface:
        $ref: '#/definitions/schema.SiteInterfaceResp'
      login:
        $ref: '#/definitions/schema.SiteLoginResp'
      site__seo:
        $ref: '#/definitions/schema.SiteSeoReq'
      theme:
        $ref: '#/definitions/schema.SiteThemeResp'
    type: object
  schema.SiteInterfaceReq:
    properties:
      language:
        maxLength: 128
        type: string
      theme:
        maxLength: 128
        type: string
      time_zone:
        maxLength: 128
        type: string
    required:
    - language
    - theme
    - time_zone
    type: object
  schema.SiteInterfaceResp:
    properties:
      language:
        maxLength: 128
        type: string
      theme:
        maxLength: 128
        type: string
      time_zone:
        maxLength: 128
        type: string
    required:
    - language
    - theme
    - time_zone
    type: object
  schema.SiteLegalReq:
    properties:
      privacy_policy_original_text:
        type: string
      privacy_policy_parsed_text:
        type: string
      terms_of_service_original_text:
        type: string
      terms_of_service_parsed_text:
        type: string
    type: object
  schema.SiteLegalResp:
    properties:
      privacy_policy_original_text:
        type: string
      privacy_policy_parsed_text:
        type: string
      terms_of_service_original_text:
        type: string
      terms_of_service_parsed_text:
        type: string
    type: object
  schema.SiteLoginReq:
    properties:
      allow_new_registrations:
        type: boolean
      login_required:
        type: boolean
    type: object
  schema.SiteLoginResp:
    properties:
      allow_new_registrations:
        type: boolean
      login_required:
        type: boolean
    type: object
  schema.SiteSeoReq:
    properties:
      permalink:
        maximum: 3
        minimum: 0
        type: integer
      robots:
        type: string
    required:
    - permalink
    - robots
    type: object
  schema.SiteSeoResp:
    properties:
      permalink:
        maximum: 3
        minimum: 0
        type: integer
      robots:
        type: string
    required:
    - permalink
    - robots
    type: object
  schema.SiteThemeReq:
    properties:
      theme:
        maxLength: 255
        type: string
      theme_config:
        additionalProperties: true
        type: object
    required:
    - theme
    type: object
  schema.SiteThemeResp:
    properties:
      theme:
        type: string
      theme_config:
        additionalProperties: true
        type: object
      theme_options:
        items:
          $ref: '#/definitions/schema.ThemeOption'
        type: array
    type: object
  schema.SiteWriteReq:
    properties:
      recommend_tags:
        items:
          type: string
        type: array
      required_tag:
        type: boolean
      reserved_tags:
        items:
          type: string
        type: array
    type: object
  schema.SiteWriteResp:
    properties:
      recommend_tags:
        items:
          type: string
        type: array
      required_tag:
        type: boolean
      reserved_tags:
        items:
          type: string
        type: array
    type: object
  schema.TagItem:
    properties:
      display_name:
        description: display_name
        maxLength: 35
        type: string
      original_text:
        description: original text
        type: string
      parsed_text:
        description: parsed text
        type: string
      slug_name:
        description: slug_name
        maxLength: 35
        type: string
    type: object
  schema.TagResp:
    properties:
      display_name:
        type: string
      main_tag_slug_name:
        description: if main tag slug name is not empty, this tag is synonymous with
          the main tag
        type: string
      recommend:
        type: boolean
      reserved:
        type: boolean
      slug_name:
        type: string
    type: object
  schema.TagSynonym:
    properties:
      display_name:
        description: display name
        type: string
      main_tag_slug_name:
        description: if main tag slug name is not empty, this tag is synonymous with
          the main tag
        type: string
      slug_name:
        description: slug name
        type: string
      tag_id:
        description: tag id
        type: string
    type: object
  schema.ThemeOption:
    properties:
      label:
        type: string
      value:
        type: string
    type: object
  schema.UnreviewedRevisionInfoInfo:
    properties:
      content:
        type: string
      html:
        type: string
      object_id:
        type: string
      tags:
        items:
          $ref: '#/definitions/schema.TagResp'
        type: array
      title:
        type: string
    type: object
  schema.UpdateCommentReq:
    properties:
      comment_id:
        description: comment id
        type: string
      original_text:
        description: original comment content
        type: string
      parsed_text:
        description: parsed comment content
        type: string
    required:
    - comment_id
    type: object
  schema.UpdateFollowTagsReq:
    properties:
      slug_name_list:
        description: tag slug name list
        items:
          type: string
        type: array
    type: object
  schema.UpdateInfoRequest:
    properties:
      avatar:
        $ref: '#/definitions/schema.AvatarInfo'
        description: avatar
      bio:
        description: bio
        maxLength: 4096
        type: string
      bio_html:
        description: bio
        maxLength: 4096
        type: string
      display_name:
        description: display_name
        maxLength: 30
        type: string
      location:
        description: location
        maxLength: 100
        type: string
      username:
        description: username
        maxLength: 30
        type: string
      website:
        description: website
        maxLength: 500
        type: string
    required:
    - display_name
    type: object
  schema.UpdateSMTPConfigReq:
    properties:
      encryption:
        description: '"" SSL'
        enum:
        - SSL
        type: string
      from_email:
        maxLength: 256
        type: string
      from_name:
        maxLength: 256
        type: string
      smtp_authentication:
        type: boolean
      smtp_host:
        maxLength: 256
        type: string
      smtp_password:
        maxLength: 256
        type: string
      smtp_port:
        maximum: 65535
        minimum: 1
        type: integer
      smtp_username:
        maxLength: 256
        type: string
      test_email_recipient:
        type: string
    type: object
  schema.UpdateTagReq:
    properties:
      display_name:
        description: display_name
        maxLength: 35
        type: string
      edit_summary:
        description: edit summary
        type: string
      original_text:
        description: original text
        type: string
      parsed_text:
        description: parsed text
        type: string
      slug_name:
        description: slug_name
        maxLength: 35
        type: string
      tag_id:
        description: tag_id
        type: string
    required:
    - tag_id
    type: object
  schema.UpdateTagSynonymReq:
    properties:
      synonym_tag_list:
        description: synonym tag list
        items:
          $ref: '#/definitions/schema.TagItem'
        type: array
      tag_id:
        description: tag_id
        type: string
    required:
    - synonym_tag_list
    - tag_id
    type: object
  schema.UpdateUserInterfaceRequest:
    properties:
      language:
        description: language
        maxLength: 100
        type: string
    required:
    - language
    type: object
  schema.UpdateUserPasswordReq:
    properties:
      password:
        maxLength: 32
        minLength: 8
        type: string
      user_id:
        type: string
    required:
    - password
    - user_id
    type: object
  schema.UpdateUserRoleReq:
    properties:
      role_id:
        description: role id
        type: integer
      user_id:
        description: user id
        type: string
    required:
    - role_id
    - user_id
    type: object
  schema.UpdateUserStatusReq:
    properties:
      status:
        description: user status
        enum:
        - normal
        - suspended
        - deleted
        - inactive
        type: string
      user_id:
        description: user id
        type: string
    required:
    - status
    - user_id
    type: object
  schema.UserBasicInfo:
    properties:
      avatar:
        description: avatar
        type: string
      display_name:
        description: display_name
        type: string
      id:
        description: user_id
        type: string
      ip_info:
        description: ip info
        type: string
      location:
        description: location
        type: string
      rank:
        description: rank
        type: integer
      status:
        description: status
        type: string
      username:
        description: name
        type: string
      website:
        description: website
        type: string
    type: object
  schema.UserChangeEmailSendCodeReq:
    properties:
      captcha_code:
        maxLength: 500
        type: string
      captcha_id:
        maxLength: 500
        type: string
      e_mail:
        maxLength: 500
        type: string
    required:
    - e_mail
    type: object
  schema.UserChangeEmailVerifyReq:
    properties:
      code:
        maxLength: 500
        type: string
    required:
    - code
    type: object
  schema.UserEmailLogin:
    properties:
      captcha_code:
        description: captcha_code
        type: string
      captcha_id:
        description: captcha_id
        type: string
      e_mail:
        description: e_mail
        maxLength: 500
        type: string
      pass:
        description: password
        maxLength: 32
        minLength: 8
        type: string
    required:
    - e_mail
    - pass
    type: object
  schema.UserModifyPassWordRequest:
    properties:
      old_pass:
        description: old password
        type: string
      pass:
        description: password
        type: string
    type: object
  schema.UserNoticeSetRequest:
    properties:
      notice_switch:
        type: boolean
    type: object
  schema.UserNoticeSetResp:
    properties:
      notice_switch:
        type: boolean
    type: object
  schema.UserRankingResp:
    properties:
      staffs:
        items:
          $ref: '#/definitions/schema.UserRankingSimpleInfo'
        type: array
      users_with_the_most_reputation:
        items:
          $ref: '#/definitions/schema.UserRankingSimpleInfo'
        type: array
      users_with_the_most_vote:
        items:
          $ref: '#/definitions/schema.UserRankingSimpleInfo'
        type: array
    type: object
  schema.UserRankingSimpleInfo:
    properties:
      avatar:
        description: avatar
        type: string
      display_name:
        description: display name
        type: string
      rank:
        description: rank
        type: integer
      username:
        description: username
        type: string
      vote_count:
        description: vote
        type: integer
    type: object
  schema.UserRePassWordRequest:
    properties:
      code:
        description: code
        maxLength: 100
        type: string
      pass:
        description: Password
        maxLength: 32
        type: string
    required:
    - code
    - pass
    type: object
  schema.UserRegisterReq:
    properties:
      e_mail:
        description: email
        maxLength: 500
        type: string
      name:
        description: name
        maxLength: 30
        type: string
      pass:
        description: password
        maxLength: 32
        minLength: 8
        type: string
    required:
    - e_mail
    - name
    - pass
    type: object
  schema.UserRetrievePassWordRequest:
    properties:
      captcha_code:
        description: captcha_code
        type: string
      captcha_id:
        description: captcha_id
        type: string
      e_mail:
        description: e_mail
        maxLength: 500
        type: string
    required:
    - e_mail
    type: object
  schema.VoteReq:
    properties:
      is_cancel:
        description: is cancel
        type: boolean
      object_id:
        description: id
        type: string
    required:
    - object_id
    type: object
  schema.VoteResp:
    properties:
      down_votes:
        type: integer
      up_votes:
        type: integer
      vote_status:
        type: string
      votes:
        type: integer
    type: object
  translator.LangOption:
    properties:
      label:
        type: string
      value:
        type: string
    type: object
info:
  contact: {}
paths:
  /answer/admin/api/answer/page:
    get:
      consumes:
      - application/json
      description: Status:[available,deleted]
      parameters:
      - description: page size
        in: query
        name: page
        type: integer
      - description: page size
        in: query
        name: page_size
        type: integer
      - description: user status
        enum:
        - available
        - deleted
        in: query
        name: status
        type: string
      - description: answer id or question title
        in: query
        name: query
        type: string
      - description: question id
        in: query
        name: question_id
        type: string
      produces:
      - application/json
      responses:
        "200":
          description: OK
          schema:
            $ref: '#/definitions/handler.RespBody'
      security:
      - ApiKeyAuth: []
      summary: CmsSearchList
      tags:
      - admin
  /answer/admin/api/answer/status:
    put:
      consumes:
      - application/json
      description: Status:[available,deleted]
      parameters:
      - description: AdminSetAnswerStatusRequest
        in: body
        name: data
        required: true
        schema:
          $ref: '#/definitions/schema.AdminSetAnswerStatusRequest'
      produces:
      - application/json
      responses:
        "200":
          description: OK
          schema:
            $ref: '#/definitions/handler.RespBody'
      security:
      - ApiKeyAuth: []
      summary: AdminSetAnswerStatus
      tags:
      - admin
  /answer/admin/api/dashboard:
    get:
      consumes:
      - application/json
      description: DashboardInfo
      produces:
      - application/json
      responses:
        "200":
          description: OK
          schema:
            $ref: '#/definitions/handler.RespBody'
      security:
      - ApiKeyAuth: []
      summary: DashboardInfo
      tags:
      - admin
  /answer/admin/api/language/options:
    get:
      description: Get language options
      produces:
      - application/json
      responses:
        "200":
          description: OK
          schema:
            $ref: '#/definitions/handler.RespBody'
      summary: Get language options
      tags:
      - Lang
  /answer/admin/api/question/page:
    get:
      consumes:
      - application/json
      description: Status:[available,closed,deleted]
      parameters:
      - description: page size
        in: query
        name: page
        type: integer
      - description: page size
        in: query
        name: page_size
        type: integer
      - description: user status
        enum:
        - available
        - closed
        - deleted
        in: query
        name: status
        type: string
      - description: question id or title
        in: query
        name: query
        type: string
      produces:
      - application/json
      responses:
        "200":
          description: OK
          schema:
            $ref: '#/definitions/handler.RespBody'
      security:
      - ApiKeyAuth: []
      summary: CmsSearchList
      tags:
      - admin
  /answer/admin/api/question/status:
    put:
      consumes:
      - application/json
      description: Status:[available,closed,deleted]
      parameters:
      - description: AdminSetQuestionStatusRequest
        in: body
        name: data
        required: true
        schema:
          $ref: '#/definitions/schema.AdminSetQuestionStatusRequest'
      produces:
      - application/json
      responses:
        "200":
          description: OK
          schema:
            $ref: '#/definitions/handler.RespBody'
      security:
      - ApiKeyAuth: []
      summary: AdminSetQuestionStatus
      tags:
      - admin
  /answer/admin/api/reasons:
    get:
      consumes:
      - application/json
      description: get reasons by object type and action
      parameters:
      - description: object_type
        enum:
        - question
        - answer
        - comment
        - user
        in: query
        name: object_type
        required: true
        type: string
      - description: action
        enum:
        - status
        - close
        - flag
        - review
        in: query
        name: action
        required: true
        type: string
      produces:
      - application/json
      responses:
        "200":
          description: OK
          schema:
            $ref: '#/definitions/handler.RespBody'
      security:
      - ApiKeyAuth: []
      summary: get reasons by object type and action
      tags:
      - reason
  /answer/admin/api/report/:
    put:
      consumes:
      - application/json
      description: handle flag
      parameters:
      - description: flag
        in: body
        name: data
        required: true
        schema:
          $ref: '#/definitions/schema.ReportHandleReq'
      produces:
      - application/json
      responses:
        "200":
          description: OK
          schema:
            $ref: '#/definitions/handler.RespBody'
      security:
      - ApiKeyAuth: []
      - ApiKeyAuth: []
      summary: handle flag
      tags:
      - admin
  /answer/admin/api/reports/page:
    get:
      consumes:
      - application/json
      description: list report records
      parameters:
      - description: status
        enum:
        - pending
        - completed
        in: query
        name: status
        required: true
        type: string
      - description: object_type
        enum:
        - all
        - question
        - answer
        - comment
        in: query
        name: object_type
        required: true
        type: string
      - description: page size
        in: query
        name: page
        type: integer
      - description: page size
        in: query
        name: page_size
        type: integer
      produces:
      - application/json
      responses:
        "200":
          description: OK
          schema:
            $ref: '#/definitions/handler.RespBody'
      security:
      - ApiKeyAuth: []
      - ApiKeyAuth: []
      summary: list report page
      tags:
      - admin
  /answer/admin/api/roles:
    get:
      description: get role list
      produces:
      - application/json
      responses:
        "200":
          description: OK
          schema:
            allOf:
            - $ref: '#/definitions/handler.RespBody'
            - properties:
                data:
                  items:
                    $ref: '#/definitions/schema.GetRoleResp'
                  type: array
              type: object
      summary: get role list
      tags:
      - admin
  /answer/admin/api/setting/smtp:
    get:
      description: GetSMTPConfig get smtp config
      produces:
      - application/json
      responses:
        "200":
          description: OK
          schema:
            allOf:
            - $ref: '#/definitions/handler.RespBody'
            - properties:
                data:
                  $ref: '#/definitions/schema.GetSMTPConfigResp'
              type: object
      security:
      - ApiKeyAuth: []
      summary: GetSMTPConfig get smtp config
      tags:
      - admin
    put:
      description: update smtp config
      parameters:
      - description: smtp config
        in: body
        name: data
        required: true
        schema:
          $ref: '#/definitions/schema.UpdateSMTPConfigReq'
      produces:
      - application/json
      responses:
        "200":
          description: OK
          schema:
            $ref: '#/definitions/handler.RespBody'
      security:
      - ApiKeyAuth: []
      summary: update smtp config
      tags:
      - admin
  /answer/admin/api/siteinfo/branding:
    get:
      description: get site interface
      produces:
      - application/json
      responses:
        "200":
          description: OK
          schema:
            allOf:
            - $ref: '#/definitions/handler.RespBody'
            - properties:
                data:
                  $ref: '#/definitions/schema.SiteBrandingResp'
              type: object
      security:
      - ApiKeyAuth: []
      summary: get site interface
      tags:
      - admin
    put:
      description: update site info branding
      parameters:
      - description: branding info
        in: body
        name: data
        required: true
        schema:
          $ref: '#/definitions/schema.SiteBrandingReq'
      produces:
      - application/json
      responses:
        "200":
          description: OK
          schema:
            $ref: '#/definitions/handler.RespBody'
      security:
      - ApiKeyAuth: []
      summary: update site info branding
      tags:
      - admin
  /answer/admin/api/siteinfo/custom-css-html:
    get:
      description: get site info custom html css config
      produces:
      - application/json
      responses:
        "200":
          description: OK
          schema:
            allOf:
            - $ref: '#/definitions/handler.RespBody'
            - properties:
                data:
                  $ref: '#/definitions/schema.SiteCustomCssHTMLResp'
              type: object
      security:
      - ApiKeyAuth: []
      summary: get site info custom html css config
      tags:
      - admin
    put:
      description: update site custom css html config
      parameters:
      - description: login info
        in: body
        name: data
        required: true
        schema:
          $ref: '#/definitions/schema.SiteCustomCssHTMLReq'
      produces:
      - application/json
      responses:
        "200":
          description: OK
          schema:
            $ref: '#/definitions/handler.RespBody'
      security:
      - ApiKeyAuth: []
      summary: update site custom css html config
      tags:
      - admin
  /answer/admin/api/siteinfo/general:
    get:
      description: get site general information
      produces:
      - application/json
      responses:
        "200":
          description: OK
          schema:
            allOf:
            - $ref: '#/definitions/handler.RespBody'
            - properties:
                data:
                  $ref: '#/definitions/schema.SiteGeneralResp'
              type: object
      security:
      - ApiKeyAuth: []
      summary: get site general information
      tags:
      - admin
    put:
      description: update site general information
      parameters:
      - description: general
        in: body
        name: data
        required: true
        schema:
          $ref: '#/definitions/schema.SiteGeneralReq'
      produces:
      - application/json
      responses:
        "200":
          description: OK
          schema:
            $ref: '#/definitions/handler.RespBody'
      security:
      - ApiKeyAuth: []
      summary: update site general information
      tags:
      - admin
  /answer/admin/api/siteinfo/interface:
    get:
      description: get site interface
      produces:
      - application/json
      responses:
        "200":
          description: OK
          schema:
            allOf:
            - $ref: '#/definitions/handler.RespBody'
            - properties:
                data:
                  $ref: '#/definitions/schema.SiteInterfaceResp'
              type: object
      security:
      - ApiKeyAuth: []
      summary: get site interface
      tags:
      - admin
    put:
      description: update site info interface
      parameters:
      - description: general
        in: body
        name: data
        required: true
        schema:
          $ref: '#/definitions/schema.SiteInterfaceReq'
      produces:
      - application/json
      responses:
        "200":
          description: OK
          schema:
            $ref: '#/definitions/handler.RespBody'
      security:
      - ApiKeyAuth: []
      summary: update site info interface
      tags:
      - admin
  /answer/admin/api/siteinfo/legal:
    get:
      description: Set the legal information for the site
      produces:
      - application/json
      responses:
        "200":
          description: OK
          schema:
            allOf:
            - $ref: '#/definitions/handler.RespBody'
            - properties:
                data:
                  $ref: '#/definitions/schema.SiteLegalResp'
              type: object
      security:
      - ApiKeyAuth: []
      summary: Set the legal information for the site
      tags:
      - admin
    put:
      description: update site legal info
      parameters:
      - description: write info
        in: body
        name: data
        required: true
        schema:
          $ref: '#/definitions/schema.SiteLegalReq'
      produces:
      - application/json
      responses:
        "200":
          description: OK
          schema:
            $ref: '#/definitions/handler.RespBody'
      security:
      - ApiKeyAuth: []
      summary: update site legal info
      tags:
      - admin
  /answer/admin/api/siteinfo/login:
    get:
      description: get site info login config
      produces:
      - application/json
      responses:
        "200":
          description: OK
          schema:
            allOf:
            - $ref: '#/definitions/handler.RespBody'
            - properties:
                data:
                  $ref: '#/definitions/schema.SiteLoginResp'
              type: object
      security:
      - ApiKeyAuth: []
      summary: get site info login config
      tags:
      - admin
    put:
      description: update site login
      parameters:
      - description: login info
        in: body
        name: data
        required: true
        schema:
          $ref: '#/definitions/schema.SiteLoginReq'
      produces:
      - application/json
      responses:
        "200":
          description: OK
          schema:
            $ref: '#/definitions/handler.RespBody'
      security:
      - ApiKeyAuth: []
      summary: update site login
      tags:
      - admin
  /answer/admin/api/siteinfo/seo:
    get:
      description: get site seo information
      produces:
      - application/json
      responses:
        "200":
          description: OK
          schema:
            allOf:
            - $ref: '#/definitions/handler.RespBody'
            - properties:
                data:
                  $ref: '#/definitions/schema.SiteSeoResp'
              type: object
      security:
      - ApiKeyAuth: []
      summary: get site seo information
      tags:
      - admin
    put:
      description: update site seo information
      parameters:
      - description: seo
        in: body
        name: data
        required: true
        schema:
          $ref: '#/definitions/schema.SiteSeoReq'
      produces:
      - application/json
      responses:
        "200":
          description: OK
          schema:
            $ref: '#/definitions/handler.RespBody'
      security:
      - ApiKeyAuth: []
      summary: update site seo information
      tags:
      - admin
  /answer/admin/api/siteinfo/theme:
    get:
      description: get site info theme config
      produces:
      - application/json
      responses:
        "200":
          description: OK
          schema:
            allOf:
            - $ref: '#/definitions/handler.RespBody'
            - properties:
                data:
                  $ref: '#/definitions/schema.SiteThemeResp'
              type: object
      security:
      - ApiKeyAuth: []
      summary: get site info theme config
      tags:
      - admin
    put:
      description: update site custom css html config
      parameters:
      - description: login info
        in: body
        name: data
        required: true
        schema:
          $ref: '#/definitions/schema.SiteThemeReq'
      produces:
      - application/json
      responses:
        "200":
          description: OK
          schema:
            $ref: '#/definitions/handler.RespBody'
      security:
      - ApiKeyAuth: []
      summary: update site custom css html config
      tags:
      - admin
  /answer/admin/api/siteinfo/write:
    get:
      description: get site interface
      produces:
      - application/json
      responses:
        "200":
          description: OK
          schema:
            allOf:
            - $ref: '#/definitions/handler.RespBody'
            - properties:
                data:
                  $ref: '#/definitions/schema.SiteWriteResp'
              type: object
      security:
      - ApiKeyAuth: []
      summary: get site interface
      tags:
      - admin
    put:
      description: update site write info
      parameters:
      - description: write info
        in: body
        name: data
        required: true
        schema:
          $ref: '#/definitions/schema.SiteWriteReq'
      produces:
      - application/json
      responses:
        "200":
          description: OK
          schema:
            $ref: '#/definitions/handler.RespBody'
      security:
      - ApiKeyAuth: []
      summary: update site write info
      tags:
      - admin
  /answer/admin/api/theme/options:
    get:
      description: Get theme options
      produces:
      - application/json
      responses:
        "200":
          description: OK
          schema:
            $ref: '#/definitions/handler.RespBody'
      security:
      - ApiKeyAuth: []
      summary: Get theme options
      tags:
      - admin
  /answer/admin/api/user:
    post:
      consumes:
      - application/json
      description: add user
      parameters:
      - description: user
        in: body
        name: data
        required: true
        schema:
          $ref: '#/definitions/schema.AddUserReq'
      produces:
      - application/json
      responses:
        "200":
          description: OK
          schema:
            $ref: '#/definitions/handler.RespBody'
      security:
      - ApiKeyAuth: []
      summary: add user
      tags:
      - admin
  /answer/admin/api/user/password:
    put:
      consumes:
      - application/json
      description: update user password
      parameters:
      - description: user
        in: body
        name: data
        required: true
        schema:
          $ref: '#/definitions/schema.UpdateUserPasswordReq'
      produces:
      - application/json
      responses:
        "200":
          description: OK
          schema:
            $ref: '#/definitions/handler.RespBody'
      security:
      - ApiKeyAuth: []
      summary: update user password
      tags:
      - admin
  /answer/admin/api/user/role:
    put:
      consumes:
      - application/json
      description: update user role
      parameters:
      - description: user
        in: body
        name: data
        required: true
        schema:
          $ref: '#/definitions/schema.UpdateUserRoleReq'
      produces:
      - application/json
      responses:
        "200":
          description: OK
          schema:
            $ref: '#/definitions/handler.RespBody'
      security:
      - ApiKeyAuth: []
      summary: update user role
      tags:
      - admin
  /answer/admin/api/user/status:
    put:
      consumes:
      - application/json
      description: update user
      parameters:
      - description: user
        in: body
        name: data
        required: true
        schema:
          $ref: '#/definitions/schema.UpdateUserStatusReq'
      produces:
      - application/json
      responses:
        "200":
          description: OK
          schema:
            $ref: '#/definitions/handler.RespBody'
      security:
      - ApiKeyAuth: []
      summary: update user
      tags:
      - admin
  /answer/admin/api/users/page:
    get:
      description: get user page
      parameters:
      - description: page size
        in: query
        name: page
        type: integer
      - description: page size
        in: query
        name: page_size
        type: integer
      - description: 'search query: email, username or id:[id]'
        in: query
        name: query
        type: string
      - description: staff user
        in: query
        name: staff
        type: boolean
      - description: user status
        enum:
        - suspended
        - deleted
        - inactive
        in: query
        name: status
        type: string
      produces:
      - application/json
      responses:
        "200":
          description: OK
          schema:
            allOf:
            - $ref: '#/definitions/handler.RespBody'
            - properties:
                data:
                  allOf:
                  - $ref: '#/definitions/pager.PageModel'
                  - properties:
                      records:
                        items:
                          $ref: '#/definitions/schema.GetUserPageResp'
                        type: array
                    type: object
              type: object
      security:
      - ApiKeyAuth: []
      summary: get user page
      tags:
      - admin
  /answer/api/v1/activity/timeline:
    get:
      description: get object timeline
      parameters:
      - description: object id
        in: query
        name: object_id
        type: string
      - description: tag slug name
        in: query
        name: tag_slug_name
        type: string
      - description: object type
        enum:
        - question
        - answer
        - tag
        in: query
        name: object_type
        type: string
      - description: is show vote
        in: query
        name: show_vote
        type: boolean
      produces:
      - application/json
      responses:
        "200":
          description: OK
          schema:
            allOf:
            - $ref: '#/definitions/handler.RespBody'
            - properties:
                data:
                  $ref: '#/definitions/schema.GetObjectTimelineResp'
              type: object
      summary: get object timeline
      tags:
      - Comment
  /answer/api/v1/activity/timeline/detail:
    get:
      description: get object timeline detail
      parameters:
      - description: revision id
        in: query
        name: revision_id
        required: true
        type: string
      produces:
      - application/json
      responses:
        "200":
          description: OK
          schema:
            allOf:
            - $ref: '#/definitions/handler.RespBody'
            - properties:
                data:
                  $ref: '#/definitions/schema.GetObjectTimelineResp'
              type: object
      summary: get object timeline detail
      tags:
      - Comment
  /answer/api/v1/answer:
    delete:
      consumes:
      - application/json
      description: delete answer
      parameters:
      - description: answer
        in: body
        name: data
        required: true
        schema:
          $ref: '#/definitions/schema.RemoveAnswerReq'
      produces:
      - application/json
      responses:
        "200":
          description: OK
          schema:
            $ref: '#/definitions/handler.RespBody'
      security:
      - ApiKeyAuth: []
      summary: delete answer
      tags:
      - api-answer
    post:
      consumes:
      - application/json
      description: Insert Answer
      parameters:
      - description: AnswerAddReq
        in: body
        name: data
        required: true
        schema:
          $ref: '#/definitions/schema.AnswerAddReq'
      produces:
      - application/json
      responses:
        "200":
          description: OK
          schema:
            type: string
      security:
      - ApiKeyAuth: []
      summary: Insert Answer
      tags:
      - api-answer
    put:
      consumes:
      - application/json
      description: Update Answer
      parameters:
      - description: AnswerUpdateReq
        in: body
        name: data
        required: true
        schema:
          $ref: '#/definitions/schema.AnswerUpdateReq'
      produces:
      - application/json
      responses:
        "200":
          description: OK
          schema:
            type: string
      security:
      - ApiKeyAuth: []
      summary: Update Answer
      tags:
      - api-answer
  /answer/api/v1/answer/acceptance:
    post:
      consumes:
      - application/json
      description: Adopted
      parameters:
      - description: AnswerAdoptedReq
        in: body
        name: data
        required: true
        schema:
          $ref: '#/definitions/schema.AnswerAdoptedReq'
      produces:
      - application/json
      responses:
        "200":
          description: OK
          schema:
            type: string
      security:
      - ApiKeyAuth: []
      summary: Adopted
      tags:
      - api-answer
  /answer/api/v1/answer/info:
    get:
      consumes:
      - application/json
      description: Get Answer
      parameters:
      - default: "1"
        description: Answer TagID
        in: query
        name: id
        required: true
        type: string
      produces:
      - application/json
      responses:
        "200":
          description: OK
          schema:
            type: string
      summary: Get Answer
      tags:
      - api-answer
  /answer/api/v1/answer/page:
    get:
      consumes:
      - application/json
      description: AnswerList <br> <b>order</b> (default or updated)
      parameters:
      - description: question_id
        in: query
        name: question_id
        required: true
        type: string
      - description: order
        in: query
        name: order
        required: true
        type: string
      - description: page
        in: query
        name: page
        required: true
        type: string
      - description: page_size
        in: query
        name: page_size
        required: true
        type: string
      produces:
      - application/json
      responses:
        "200":
          description: OK
          schema:
            type: string
      security:
      - ApiKeyAuth: []
      summary: AnswerList
      tags:
      - api-answer
  /answer/api/v1/collection/switch:
    post:
      consumes:
      - application/json
      description: add collection
      parameters:
      - description: collection
        in: body
        name: data
        required: true
        schema:
          $ref: '#/definitions/schema.CollectionSwitchReq'
      produces:
      - application/json
      responses:
        "200":
          description: OK
          schema:
            allOf:
            - $ref: '#/definitions/handler.RespBody'
            - properties:
                data:
                  $ref: '#/definitions/schema.CollectionSwitchResp'
              type: object
      security:
      - ApiKeyAuth: []
      summary: add collection
      tags:
      - Collection
  /answer/api/v1/comment:
    delete:
      consumes:
      - application/json
      description: remove comment
      parameters:
      - description: comment
        in: body
        name: data
        required: true
        schema:
          $ref: '#/definitions/schema.RemoveCommentReq'
      produces:
      - application/json
      responses:
        "200":
          description: OK
          schema:
            $ref: '#/definitions/handler.RespBody'
      security:
      - ApiKeyAuth: []
      summary: remove comment
      tags:
      - Comment
    get:
      description: get comment by id
      parameters:
      - description: id
        in: query
        name: id
        required: true
        type: string
      produces:
      - application/json
      responses:
        "200":
          description: OK
          schema:
            allOf:
            - $ref: '#/definitions/handler.RespBody'
            - properties:
                data:
                  allOf:
                  - $ref: '#/definitions/pager.PageModel'
                  - properties:
                      list:
                        items:
                          $ref: '#/definitions/schema.GetCommentResp'
                        type: array
                    type: object
              type: object
      summary: get comment by id
      tags:
      - Comment
    post:
      consumes:
      - application/json
      description: add comment
      parameters:
      - description: comment
        in: body
        name: data
        required: true
        schema:
          $ref: '#/definitions/schema.AddCommentReq'
      produces:
      - application/json
      responses:
        "200":
          description: OK
          schema:
            allOf:
            - $ref: '#/definitions/handler.RespBody'
            - properties:
                data:
                  $ref: '#/definitions/schema.GetCommentResp'
              type: object
      security:
      - ApiKeyAuth: []
      summary: add comment
      tags:
      - Comment
    put:
      consumes:
      - application/json
      description: update comment
      parameters:
      - description: comment
        in: body
        name: data
        required: true
        schema:
          $ref: '#/definitions/schema.UpdateCommentReq'
      produces:
      - application/json
      responses:
        "200":
          description: OK
          schema:
            $ref: '#/definitions/handler.RespBody'
      security:
      - ApiKeyAuth: []
      summary: update comment
      tags:
      - Comment
  /answer/api/v1/comment/page:
    get:
      description: get comment page
      parameters:
      - description: page
        in: query
        name: page
        type: integer
      - description: page size
        in: query
        name: page_size
        type: integer
      - description: object id
        in: query
        name: object_id
        required: true
        type: string
      - description: query condition
        enum:
        - vote
        in: query
        name: query_cond
        type: string
      produces:
      - application/json
      responses:
        "200":
          description: OK
          schema:
            allOf:
            - $ref: '#/definitions/handler.RespBody'
            - properties:
                data:
                  allOf:
                  - $ref: '#/definitions/pager.PageModel'
                  - properties:
                      list:
                        items:
                          $ref: '#/definitions/schema.GetCommentResp'
                        type: array
                    type: object
              type: object
      summary: get comment page
      tags:
      - Comment
  /answer/api/v1/file:
    post:
      consumes:
      - multipart/form-data
      description: upload file
      parameters:
      - description: identify the source of the file upload
        enum:
        - post
        - avatar
        - branding
        in: formData
        name: source
        required: true
        type: string
      - description: file
        in: formData
        name: file
        required: true
        type: file
      responses:
        "200":
          description: OK
          schema:
            allOf:
            - $ref: '#/definitions/handler.RespBody'
            - properties:
                data:
                  type: string
              type: object
      security:
      - ApiKeyAuth: []
      summary: upload file
      tags:
      - Upload
  /answer/api/v1/follow:
    post:
      consumes:
      - application/json
      description: follow object or cancel follow operation
      parameters:
      - description: follow
        in: body
        name: data
        required: true
        schema:
          $ref: '#/definitions/schema.FollowReq'
      produces:
      - application/json
      responses:
        "200":
          description: OK
          schema:
            allOf:
            - $ref: '#/definitions/handler.RespBody'
            - properties:
                data:
                  $ref: '#/definitions/schema.FollowResp'
              type: object
      security:
      - ApiKeyAuth: []
      summary: follow object or cancel follow operation
      tags:
      - Activity
  /answer/api/v1/follow/tags:
    put:
      consumes:
      - application/json
      description: update user follow tags
      parameters:
      - description: follow
        in: body
        name: data
        required: true
        schema:
          $ref: '#/definitions/schema.UpdateFollowTagsReq'
      produces:
      - application/json
      responses:
        "200":
          description: OK
          schema:
            $ref: '#/definitions/handler.RespBody'
      security:
      - ApiKeyAuth: []
      summary: update user follow tags
      tags:
      - Activity
  /answer/api/v1/language/config:
    get:
      description: get language config mapping
      parameters:
      - description: Accept-Language
        in: header
        name: Accept-Language
        required: true
        type: string
      produces:
      - application/json
      responses:
        "200":
          description: OK
          schema:
            $ref: '#/definitions/handler.RespBody'
      summary: get language config mapping
      tags:
      - Lang
  /answer/api/v1/language/options:
    get:
      description: Get language options
      produces:
      - application/json
      responses:
        "200":
          description: OK
          schema:
            $ref: '#/definitions/handler.RespBody'
      summary: Get language options
      tags:
      - Lang
  /answer/api/v1/notification/page:
    get:
      consumes:
      - application/json
      description: get notification list
      parameters:
      - description: page size
        in: query
        name: page
        type: integer
      - description: page size
        in: query
        name: page_size
        type: integer
      - description: type
        enum:
        - inbox
        - achievement
        in: query
        name: type
        required: true
        type: string
      produces:
      - application/json
      responses:
        "200":
          description: OK
          schema:
            $ref: '#/definitions/handler.RespBody'
      security:
      - ApiKeyAuth: []
      summary: get notification list
      tags:
      - Notification
  /answer/api/v1/notification/read/state:
    put:
      consumes:
      - application/json
      description: ClearUnRead
      parameters:
      - description: NotificationClearIDRequest
        in: body
        name: data
        required: true
        schema:
          $ref: '#/definitions/schema.NotificationClearIDRequest'
      produces:
      - application/json
      responses:
        "200":
          description: OK
          schema:
            $ref: '#/definitions/handler.RespBody'
      security:
      - ApiKeyAuth: []
      summary: ClearUnRead
      tags:
      - Notification
  /answer/api/v1/notification/read/state/all:
    put:
      consumes:
      - application/json
      description: ClearUnRead
      parameters:
      - description: NotificationClearRequest
        in: body
        name: data
        required: true
        schema:
          $ref: '#/definitions/schema.NotificationClearRequest'
      produces:
      - application/json
      responses:
        "200":
          description: OK
          schema:
            $ref: '#/definitions/handler.RespBody'
      security:
      - ApiKeyAuth: []
      summary: ClearUnRead
      tags:
      - Notification
  /answer/api/v1/notification/status:
    get:
      consumes:
      - application/json
      description: GetRedDot
      produces:
      - application/json
      responses:
        "200":
          description: OK
          schema:
            $ref: '#/definitions/handler.RespBody'
      security:
      - ApiKeyAuth: []
      summary: GetRedDot
      tags:
      - Notification
    put:
      consumes:
      - application/json
      description: DelRedDot
      parameters:
      - description: NotificationClearRequest
        in: body
        name: data
        required: true
        schema:
          $ref: '#/definitions/schema.NotificationClearRequest'
      produces:
      - application/json
      responses:
        "200":
          description: OK
          schema:
            $ref: '#/definitions/handler.RespBody'
      security:
      - ApiKeyAuth: []
      summary: DelRedDot
      tags:
      - Notification
  /answer/api/v1/personal/answer/page:
    get:
      consumes:
      - application/json
      description: UserAnswerList
      parameters:
      - default: string
        description: username
        in: query
        name: username
        required: true
        type: string
      - description: order
        enum:
        - newest
        - score
        in: query
        name: order
        required: true
        type: string
      - default: "0"
        description: page
        in: query
        name: page
        required: true
        type: string
      - default: "20"
        description: pagesize
        in: query
        name: pagesize
        required: true
        type: string
      produces:
      - application/json
      responses:
        "200":
          description: OK
          schema:
            $ref: '#/definitions/handler.RespBody'
      security:
      - ApiKeyAuth: []
      summary: UserAnswerList
      tags:
      - api-answer
  /answer/api/v1/personal/collection/page:
    get:
      consumes:
      - application/json
      description: UserCollectionList
      parameters:
      - default: "0"
        description: page
        in: query
        name: page
        required: true
        type: string
      - default: "20"
        description: pagesize
        in: query
        name: pagesize
        required: true
        type: string
      produces:
      - application/json
      responses:
        "200":
          description: OK
          schema:
            $ref: '#/definitions/handler.RespBody'
      security:
      - ApiKeyAuth: []
      summary: UserCollectionList
      tags:
      - Collection
  /answer/api/v1/personal/comment/page:
    get:
      description: user personal comment list
      parameters:
      - description: page
        in: query
        name: page
        type: integer
      - description: page size
        in: query
        name: page_size
        type: integer
      - description: username
        in: query
        name: username
        type: string
      produces:
      - application/json
      responses:
        "200":
          description: OK
          schema:
            allOf:
            - $ref: '#/definitions/handler.RespBody'
            - properties:
                data:
                  allOf:
                  - $ref: '#/definitions/pager.PageModel'
                  - properties:
                      list:
                        items:
                          $ref: '#/definitions/schema.GetCommentPersonalWithPageResp'
                        type: array
                    type: object
              type: object
      summary: user personal comment list
      tags:
      - Comment
  /answer/api/v1/personal/qa/top:
    get:
      consumes:
      - application/json
      description: UserTop
      parameters:
      - default: string
        description: username
        in: query
        name: username
        required: true
        type: string
      produces:
      - application/json
      responses:
        "200":
          description: OK
          schema:
            $ref: '#/definitions/handler.RespBody'
      security:
      - ApiKeyAuth: []
      summary: UserTop
      tags:
      - api-question
  /answer/api/v1/personal/rank/page:
    get:
      description: user personal rank list
      parameters:
      - description: page
        in: query
        name: page
        type: integer
      - description: page size
        in: query
        name: page_size
        type: integer
      - description: username
        in: query
        name: username
        type: string
      produces:
      - application/json
      responses:
        "200":
          description: OK
          schema:
            allOf:
            - $ref: '#/definitions/handler.RespBody'
            - properties:
                data:
                  allOf:
                  - $ref: '#/definitions/pager.PageModel'
                  - properties:
                      list:
                        items:
                          $ref: '#/definitions/schema.GetRankPersonalWithPageResp'
                        type: array
                    type: object
              type: object
      summary: user personal rank list
      tags:
      - Rank
  /answer/api/v1/personal/user/info:
    get:
      consumes:
      - application/json
      description: GetOtherUserInfoByUsername
      parameters:
      - description: username
        in: query
        name: username
        required: true
        type: string
      produces:
      - application/json
      responses:
        "200":
          description: OK
          schema:
            allOf:
            - $ref: '#/definitions/handler.RespBody'
            - properties:
                data:
                  $ref: '#/definitions/schema.GetOtherUserInfoResp'
              type: object
      security:
      - ApiKeyAuth: []
      summary: GetOtherUserInfoByUsername
      tags:
      - User
  /answer/api/v1/personal/vote/page:
    get:
      consumes:
      - application/json
      description: user's vote
      parameters:
      - description: page size
        in: query
        name: page
        type: integer
      - description: page size
        in: query
        name: page_size
        type: integer
      produces:
      - application/json
      responses:
        "200":
          description: OK
          schema:
            allOf:
            - $ref: '#/definitions/handler.RespBody'
            - properties:
                data:
                  allOf:
                  - $ref: '#/definitions/pager.PageModel'
                  - properties:
                      list:
                        items:
                          $ref: '#/definitions/schema.GetVoteWithPageResp'
                        type: array
                    type: object
              type: object
      security:
      - ApiKeyAuth: []
      summary: user's votes
      tags:
      - Activity
  /answer/api/v1/question:
    delete:
      consumes:
      - application/json
      description: delete question
      parameters:
      - description: question
        in: body
        name: data
        required: true
        schema:
          $ref: '#/definitions/schema.RemoveQuestionReq'
      produces:
      - application/json
      responses:
        "200":
          description: OK
          schema:
            $ref: '#/definitions/handler.RespBody'
      security:
      - ApiKeyAuth: []
      summary: delete question
      tags:
      - api-question
    post:
      consumes:
      - application/json
      description: add question
      parameters:
      - description: question
        in: body
        name: data
        required: true
        schema:
          $ref: '#/definitions/schema.QuestionAdd'
      produces:
      - application/json
      responses:
        "200":
          description: OK
          schema:
            $ref: '#/definitions/handler.RespBody'
      security:
      - ApiKeyAuth: []
      summary: add question
      tags:
      - api-question
    put:
      consumes:
      - application/json
      description: update question
      parameters:
      - description: question
        in: body
        name: data
        required: true
        schema:
          $ref: '#/definitions/schema.QuestionUpdate'
      produces:
      - application/json
      responses:
        "200":
          description: OK
          schema:
            $ref: '#/definitions/handler.RespBody'
      security:
      - ApiKeyAuth: []
      summary: update question
      tags:
      - api-question
  /answer/api/v1/question/closemsglist:
    get:
      consumes:
      - application/json
      description: close question msg list
      produces:
      - application/json
      responses:
        "200":
          description: OK
          schema:
            $ref: '#/definitions/handler.RespBody'
      security:
      - ApiKeyAuth: []
      summary: close question msg list
      tags:
      - api-question
  /answer/api/v1/question/info:
    get:
      consumes:
      - application/json
      description: GetQuestion Question
      parameters:
      - default: "1"
        description: Question TagID
        in: query
        name: id
        required: true
        type: string
      produces:
      - application/json
      responses:
        "200":
          description: OK
          schema:
            type: string
      security:
      - ApiKeyAuth: []
      summary: GetQuestion Question
      tags:
      - api-question
  /answer/api/v1/question/page:
    get:
      consumes:
      - application/json
      description: SearchQuestionList <br>  "order"  Enums(newest, active,frequent,score,unanswered)
      parameters:
      - description: QuestionSearch
        in: body
        name: data
        required: true
        schema:
          $ref: '#/definitions/schema.QuestionSearch'
      produces:
      - application/json
      responses:
        "200":
          description: OK
          schema:
            type: string
      summary: SearchQuestionList
      tags:
      - api-question
  /answer/api/v1/question/reopen:
    put:
      consumes:
      - application/json
      description: reopen question
      parameters:
      - description: question
        in: body
        name: data
        required: true
        schema:
          $ref: '#/definitions/schema.ReopenQuestionReq'
      produces:
      - application/json
      responses:
        "200":
          description: OK
          schema:
            $ref: '#/definitions/handler.RespBody'
      security:
      - ApiKeyAuth: []
      summary: reopen question
      tags:
      - api-question
  /answer/api/v1/question/search:
    post:
      consumes:
      - application/json
      description: SearchQuestionList
      parameters:
      - description: QuestionSearch
        in: body
        name: data
        required: true
        schema:
          $ref: '#/definitions/schema.QuestionSearch'
      produces:
      - application/json
      responses:
        "200":
          description: OK
          schema:
            type: string
      summary: SearchQuestionList
      tags:
      - api-question
  /answer/api/v1/question/similar:
    get:
      consumes:
      - application/json
      description: add question title like
      parameters:
      - default: string
        description: title
        in: query
        name: title
        required: true
        type: string
      produces:
      - application/json
      responses:
        "200":
          description: OK
          schema:
            $ref: '#/definitions/handler.RespBody'
      security:
      - ApiKeyAuth: []
      summary: add question title like
      tags:
      - api-question
  /answer/api/v1/question/similar/tag:
    get:
      consumes:
      - application/json
      description: Search Similar Question
      parameters:
      - default: ""
        description: question_id
        in: query
        name: question_id
        required: true
        type: string
      produces:
      - application/json
      responses:
        "200":
          description: OK
          schema:
            type: string
      summary: Search Similar Question
      tags:
      - api-question
  /answer/api/v1/question/status:
    put:
      consumes:
      - application/json
      description: Close question
      parameters:
      - description: question
        in: body
        name: data
        required: true
        schema:
          $ref: '#/definitions/schema.CloseQuestionReq'
      produces:
      - application/json
      responses:
        "200":
          description: OK
          schema:
            $ref: '#/definitions/handler.RespBody'
      security:
      - ApiKeyAuth: []
      summary: Close question
      tags:
      - api-question
  /answer/api/v1/question/tags:
    get:
      description: get tag list
      parameters:
      - description: tag
        in: query
        name: tag
        type: string
      produces:
      - application/json
      responses:
        "200":
          description: OK
          schema:
            allOf:
            - $ref: '#/definitions/handler.RespBody'
            - properties:
                data:
                  items:
                    $ref: '#/definitions/schema.GetTagResp'
                  type: array
              type: object
      security:
      - ApiKeyAuth: []
      summary: get tag list
      tags:
      - Tag
  /answer/api/v1/reasons:
    get:
      consumes:
      - application/json
      description: get reasons by object type and action
      parameters:
      - description: object_type
        enum:
        - question
        - answer
        - comment
        - user
        in: query
        name: object_type
        required: true
        type: string
      - description: action
        enum:
        - status
        - close
        - flag
        - review
        in: query
        name: action
        required: true
        type: string
      produces:
      - application/json
      responses:
        "200":
          description: OK
          schema:
            $ref: '#/definitions/handler.RespBody'
      security:
      - ApiKeyAuth: []
      summary: get reasons by object type and action
      tags:
      - reason
  /answer/api/v1/report:
    post:
      consumes:
      - application/json
      description: add report <br> source (question, answer, comment, user)
      parameters:
      - description: report
        in: body
        name: data
        required: true
        schema:
          $ref: '#/definitions/schema.AddReportReq'
      produces:
      - application/json
      responses:
        "200":
          description: OK
          schema:
            $ref: '#/definitions/handler.RespBody'
      security:
      - ApiKeyAuth: []
      - ApiKeyAuth: []
      summary: add report
      tags:
      - Report
  /answer/api/v1/report/type/list:
    get:
      description: get report type list
      parameters:
      - description: report source
        enum:
        - question
        - answer
        - comment
        - user
        in: query
        name: source
        required: true
        type: string
      produces:
      - application/json
      responses:
        "200":
          description: OK
          schema:
            allOf:
            - $ref: '#/definitions/handler.RespBody'
            - properties:
                data:
                  items:
                    $ref: '#/definitions/schema.GetReportTypeResp'
                  type: array
              type: object
      summary: get report type list
      tags:
      - Report
  /answer/api/v1/revisions:
    get:
      description: get revision list
      parameters:
      - description: object id
        in: query
        name: object_id
        required: true
        type: string
      produces:
      - application/json
      responses:
        "200":
          description: OK
          schema:
            allOf:
            - $ref: '#/definitions/handler.RespBody'
            - properties:
                data:
                  items:
                    $ref: '#/definitions/schema.GetRevisionResp'
                  type: array
              type: object
      summary: get revision list
      tags:
      - Revision
  /answer/api/v1/revisions/audit:
    put:
      description: revision audit operation:approve or reject
      parameters:
      - description: audit
        in: body
        name: data
        required: true
        schema:
          $ref: '#/definitions/schema.RevisionAuditReq'
      produces:
      - application/json
      responses:
        "200":
          description: OK
          schema:
            $ref: '#/definitions/handler.RespBody'
      security:
      - ApiKeyAuth: []
      summary: revision audit
      tags:
      - Revision
  /answer/api/v1/revisions/edit/check:
    get:
      consumes:
      - application/json
      description: check can update revision
      parameters:
      - default: string
        description: id
        in: query
        name: id
        required: true
        type: string
      produces:
      - application/json
      responses:
        "200":
          description: OK
          schema:
            $ref: '#/definitions/handler.RespBody'
      security:
      - ApiKeyAuth: []
      summary: check can update revision
      tags:
      - Revision
  /answer/api/v1/revisions/unreviewed:
    get:
      description: get unreviewed revision list
      parameters:
      - description: page id
        in: query
        name: page
        required: true
        type: string
      produces:
      - application/json
      responses:
        "200":
          description: OK
          schema:
            allOf:
            - $ref: '#/definitions/handler.RespBody'
            - properties:
                data:
                  allOf:
                  - $ref: '#/definitions/pager.PageModel'
                  - properties:
                      list:
                        items:
                          $ref: '#/definitions/schema.GetUnreviewedRevisionResp'
                        type: array
                    type: object
              type: object
      security:
      - ApiKeyAuth: []
      summary: get unreviewed revision list
      tags:
      - Revision
  /answer/api/v1/search:
    get:
      description: search object
      parameters:
      - description: query string
        in: query
        name: q
        required: true
        type: string
      - description: order
        enum:
        - newest
        - active
        - score
        - relevance
        in: query
        name: order
        required: true
        type: string
      produces:
      - application/json
      responses:
        "200":
          description: OK
          schema:
            allOf:
            - $ref: '#/definitions/handler.RespBody'
            - properties:
                data:
                  $ref: '#/definitions/schema.SearchListResp'
              type: object
      security:
      - ApiKeyAuth: []
      summary: search object
      tags:
      - Search
  /answer/api/v1/siteinfo:
    get:
      description: get site info
      produces:
      - application/json
      responses:
        "200":
          description: OK
          schema:
            allOf:
            - $ref: '#/definitions/handler.RespBody'
            - properties:
                data:
                  $ref: '#/definitions/schema.SiteInfoResp'
              type: object
      summary: get site info
      tags:
      - site
  /answer/api/v1/siteinfo/legal:
    get:
      description: get site legal info
      parameters:
      - description: legal information type
        enum:
        - tos
        - privacy
        in: query
        name: info_type
        required: true
        type: string
      produces:
      - application/json
      responses:
        "200":
          description: OK
          schema:
            allOf:
            - $ref: '#/definitions/handler.RespBody'
            - properties:
                data:
                  $ref: '#/definitions/schema.GetSiteLegalInfoResp'
              type: object
      summary: get site legal info
      tags:
      - site
  /answer/api/v1/tag:
    delete:
      consumes:
      - application/json
      description: delete tag
      parameters:
      - description: tag
        in: body
        name: data
        required: true
        schema:
          $ref: '#/definitions/schema.RemoveTagReq'
      produces:
      - application/json
      responses:
        "200":
          description: OK
          schema:
            $ref: '#/definitions/handler.RespBody'
      summary: delete tag
      tags:
      - Tag
    get:
      consumes:
      - application/json
      description: get tag one
      parameters:
      - description: tag id
        in: query
        name: tag_id
        required: true
        type: string
      - description: tag name
        in: query
        name: tag_name
        required: true
        type: string
      produces:
      - application/json
      responses:
        "200":
          description: OK
          schema:
            allOf:
            - $ref: '#/definitions/handler.RespBody'
            - properties:
                data:
                  $ref: '#/definitions/schema.GetTagResp'
              type: object
      summary: get tag one
      tags:
      - Tag
    put:
      consumes:
      - application/json
      description: update tag
      parameters:
      - description: tag
        in: body
        name: data
        required: true
        schema:
          $ref: '#/definitions/schema.UpdateTagReq'
      produces:
      - application/json
      responses:
        "200":
          description: OK
          schema:
            $ref: '#/definitions/handler.RespBody'
      summary: update tag
      tags:
      - Tag
  /answer/api/v1/tag/synonym:
    put:
      consumes:
      - application/json
      description: update tag
      parameters:
      - description: tag
        in: body
        name: data
        required: true
        schema:
          $ref: '#/definitions/schema.UpdateTagSynonymReq'
      produces:
      - application/json
      responses:
        "200":
          description: OK
          schema:
            $ref: '#/definitions/handler.RespBody'
      summary: update tag
      tags:
      - Tag
  /answer/api/v1/tag/synonyms:
    get:
      description: get tag synonyms
      parameters:
      - description: tag id
        in: query
        name: tag_id
        required: true
        type: integer
      produces:
      - application/json
      responses:
        "200":
          description: OK
          schema:
            allOf:
            - $ref: '#/definitions/handler.RespBody'
            - properties:
                data:
                  $ref: '#/definitions/schema.GetTagSynonymsResp'
              type: object
      summary: get tag synonyms
      tags:
      - Tag
  /answer/api/v1/tags/following:
    get:
      description: get following tag list
      produces:
      - application/json
      responses:
        "200":
          description: OK
          schema:
            allOf:
            - $ref: '#/definitions/handler.RespBody'
            - properties:
                data:
                  items:
                    $ref: '#/definitions/schema.GetFollowingTagsResp'
                  type: array
              type: object
      security:
      - ApiKeyAuth: []
      summary: get following tag list
      tags:
      - Tag
  /answer/api/v1/tags/page:
    get:
      description: get tag page
      parameters:
      - description: page size
        in: query
        name: page
        type: integer
      - description: page size
        in: query
        name: page_size
        type: integer
      - description: slug_name
        in: query
        name: slug_name
        type: string
      - description: query condition
        enum:
        - popular
        - name
        - newest
        in: query
        name: query_cond
        type: string
      produces:
      - application/json
      responses:
        "200":
          description: OK
          schema:
            allOf:
            - $ref: '#/definitions/handler.RespBody'
            - properties:
                data:
                  allOf:
                  - $ref: '#/definitions/pager.PageModel'
                  - properties:
                      list:
                        items:
                          $ref: '#/definitions/schema.GetTagPageResp'
                        type: array
                    type: object
              type: object
      summary: get tag page
      tags:
      - Tag
  /answer/api/v1/user/action/record:
    get:
      description: ActionRecord
      parameters:
      - description: action
        enum:
        - login
        - e_mail
        - find_pass
        in: query
        name: action
        required: true
        type: string
      responses:
        "200":
          description: OK
          schema:
            allOf:
            - $ref: '#/definitions/handler.RespBody'
            - properties:
                data:
                  $ref: '#/definitions/schema.ActionRecordResp'
              type: object
      security:
      - ApiKeyAuth: []
      summary: ActionRecord
      tags:
      - User
  /answer/api/v1/user/email:
    put:
      consumes:
      - application/json
      description: user change email verification
      parameters:
      - description: UserChangeEmailVerifyReq
        in: body
        name: data
        required: true
        schema:
          $ref: '#/definitions/schema.UserChangeEmailVerifyReq'
      produces:
      - application/json
      responses:
        "200":
          description: OK
          schema:
            $ref: '#/definitions/handler.RespBody'
      security:
      - ApiKeyAuth: []
      summary: user change email verification
      tags:
      - User
  /answer/api/v1/user/email/change/code:
    post:
      consumes:
      - application/json
      description: send email to the user email then change their email
      parameters:
      - description: UserChangeEmailSendCodeReq
        in: body
        name: data
        required: true
        schema:
          $ref: '#/definitions/schema.UserChangeEmailSendCodeReq'
      produces:
      - application/json
      responses:
        "200":
          description: OK
          schema:
            $ref: '#/definitions/handler.RespBody'
      summary: send email to the user email then change their email
      tags:
      - User
  /answer/api/v1/user/email/verification:
    post:
      consumes:
      - application/json
      description: UserVerifyEmail
      parameters:
      - default: ""
        description: code
        in: query
        name: code
        required: true
        type: string
      produces:
      - application/json
      responses:
        "200":
          description: OK
          schema:
            allOf:
            - $ref: '#/definitions/handler.RespBody'
            - properties:
                data:
                  $ref: '#/definitions/schema.GetUserResp'
              type: object
      summary: UserVerifyEmail
      tags:
      - User
  /answer/api/v1/user/email/verification/send:
    post:
      consumes:
      - application/json
      description: UserVerifyEmailSend
      parameters:
      - default: ""
        description: captcha_id
        in: query
        name: captcha_id
        type: string
      - default: ""
        description: captcha_code
        in: query
        name: captcha_code
        type: string
      produces:
      - application/json
      responses:
        "200":
          description: OK
          schema:
            type: string
      security:
      - ApiKeyAuth: []
      summary: UserVerifyEmailSend
      tags:
      - User
  /answer/api/v1/user/info:
    get:
      consumes:
      - application/json
      description: get user info, if user no login response http code is 200, but
        user info is null
      produces:
      - application/json
      responses:
        "200":
          description: OK
          schema:
            allOf:
            - $ref: '#/definitions/handler.RespBody'
            - properties:
                data:
                  $ref: '#/definitions/schema.GetUserToSetShowResp'
              type: object
      security:
      - ApiKeyAuth: []
      summary: GetUserInfoByUserID
      tags:
      - User
    put:
      consumes:
      - application/json
      description: UserUpdateInfo update user info
      parameters:
      - description: access-token
        in: header
        name: Authorization
        required: true
        type: string
      - description: UpdateInfoRequest
        in: body
        name: data
        required: true
        schema:
          $ref: '#/definitions/schema.UpdateInfoRequest'
      produces:
      - application/json
      responses:
        "200":
          description: OK
          schema:
            $ref: '#/definitions/handler.RespBody'
      security:
      - ApiKeyAuth: []
      summary: UserUpdateInfo update user info
      tags:
      - User
  /answer/api/v1/user/interface:
    put:
      consumes:
      - application/json
      description: UserUpdateInterface update user interface config
      parameters:
      - description: access-token
        in: header
        name: Authorization
        required: true
        type: string
      - description: UpdateInfoRequest
        in: body
        name: data
        required: true
        schema:
          $ref: '#/definitions/schema.UpdateUserInterfaceRequest'
      produces:
      - application/json
      responses:
        "200":
          description: OK
          schema:
            $ref: '#/definitions/handler.RespBody'
      security:
      - ApiKeyAuth: []
      summary: UserUpdateInterface update user interface config
      tags:
      - User
  /answer/api/v1/user/login/email:
    post:
      consumes:
      - application/json
      description: UserEmailLogin
      parameters:
      - description: UserEmailLogin
        in: body
        name: data
        required: true
        schema:
          $ref: '#/definitions/schema.UserEmailLogin'
      produces:
      - application/json
      responses:
        "200":
          description: OK
          schema:
            allOf:
            - $ref: '#/definitions/handler.RespBody'
            - properties:
                data:
                  $ref: '#/definitions/schema.GetUserResp'
              type: object
      summary: UserEmailLogin
      tags:
      - User
  /answer/api/v1/user/logout:
    get:
      consumes:
      - application/json
      description: user logout
      produces:
      - application/json
      responses:
        "200":
          description: OK
          schema:
            $ref: '#/definitions/handler.RespBody'
      summary: user logout
      tags:
      - User
  /answer/api/v1/user/notice/set:
    post:
      consumes:
      - application/json
      description: UserNoticeSet
      parameters:
      - description: UserNoticeSetRequest
        in: body
        name: data
        required: true
        schema:
          $ref: '#/definitions/schema.UserNoticeSetRequest'
      produces:
      - application/json
      responses:
        "200":
          description: OK
          schema:
            allOf:
            - $ref: '#/definitions/handler.RespBody'
            - properties:
                data:
                  $ref: '#/definitions/schema.UserNoticeSetResp'
              type: object
      security:
      - ApiKeyAuth: []
      summary: UserNoticeSet
      tags:
      - User
  /answer/api/v1/user/password:
    put:
      consumes:
      - application/json
      description: UserModifyPassWord
      parameters:
      - description: UserModifyPassWordRequest
        in: body
        name: data
        required: true
        schema:
          $ref: '#/definitions/schema.UserModifyPassWordRequest'
      produces:
      - application/json
      responses:
        "200":
          description: OK
          schema:
            $ref: '#/definitions/handler.RespBody'
      security:
      - ApiKeyAuth: []
      summary: UserModifyPassWord
      tags:
      - User
  /answer/api/v1/user/password/replacement:
    post:
      consumes:
      - application/json
      description: UseRePassWord
      parameters:
      - description: UserRePassWordRequest
        in: body
        name: data
        required: true
        schema:
          $ref: '#/definitions/schema.UserRePassWordRequest'
      produces:
      - application/json
      responses:
        "200":
          description: OK
          schema:
            type: string
      summary: UseRePassWord
      tags:
      - User
  /answer/api/v1/user/password/reset:
    post:
      consumes:
      - application/json
      description: RetrievePassWord
      parameters:
      - description: UserRetrievePassWordRequest
        in: body
        name: data
        required: true
        schema:
          $ref: '#/definitions/schema.UserRetrievePassWordRequest'
      produces:
      - application/json
      responses:
        "200":
          description: OK
          schema:
            type: string
      summary: RetrievePassWord
      tags:
      - User
  /answer/api/v1/user/ranking:
    get:
      consumes:
      - application/json
      description: get user ranking
      produces:
      - application/json
      responses:
        "200":
          description: OK
          schema:
            allOf:
            - $ref: '#/definitions/handler.RespBody'
            - properties:
                data:
                  $ref: '#/definitions/schema.UserRankingResp'
              type: object
      security:
      - ApiKeyAuth: []
      summary: get user ranking
      tags:
      - User
  /answer/api/v1/user/register/email:
    post:
      consumes:
      - application/json
      description: UserRegisterByEmail
      parameters:
      - description: UserRegisterReq
        in: body
        name: data
        required: true
        schema:
          $ref: '#/definitions/schema.UserRegisterReq'
      produces:
      - application/json
      responses:
        "200":
          description: OK
          schema:
            allOf:
            - $ref: '#/definitions/handler.RespBody'
            - properties:
                data:
                  $ref: '#/definitions/schema.GetUserResp'
              type: object
      summary: UserRegisterByEmail
      tags:
      - User
  /answer/api/v1/vote/down:
    post:
      consumes:
      - application/json
      description: add vote
      parameters:
      - description: vote
        in: body
        name: data
        required: true
        schema:
          $ref: '#/definitions/schema.VoteReq'
      produces:
      - application/json
      responses:
        "200":
          description: OK
          schema:
            allOf:
            - $ref: '#/definitions/handler.RespBody'
            - properties:
                data:
                  $ref: '#/definitions/schema.VoteResp'
              type: object
      security:
      - ApiKeyAuth: []
      summary: vote down
      tags:
      - Activity
  /answer/api/v1/vote/up:
    post:
      consumes:
      - application/json
      description: add vote
      parameters:
      - description: vote
        in: body
        name: data
        required: true
        schema:
          $ref: '#/definitions/schema.VoteReq'
      produces:
      - application/json
      responses:
        "200":
          description: OK
          schema:
            allOf:
            - $ref: '#/definitions/handler.RespBody'
            - properties:
                data:
                  $ref: '#/definitions/schema.VoteResp'
              type: object
      security:
      - ApiKeyAuth: []
      summary: vote up
      tags:
      - Activity
  /custom.css:
    get:
      description: get site robots information
      produces:
      - application/json
      responses:
        "200":
          description: OK
          schema:
            type: string
      summary: get site robots information
      tags:
      - site
  /installation/base-info:
    post:
      consumes:
      - application/json
      description: init base info
      parameters:
      - description: InitBaseInfoReq
        in: body
        name: data
        required: true
        schema:
          $ref: '#/definitions/install.InitBaseInfoReq'
      produces:
      - application/json
      responses:
        "200":
          description: OK
          schema:
            $ref: '#/definitions/handler.RespBody'
      summary: init base info
      tags:
      - installation
  /installation/config-file/check:
    post:
      consumes:
      - application/json
      description: check config file if exist when installation
      produces:
      - application/json
      responses:
        "200":
          description: OK
          schema:
            allOf:
            - $ref: '#/definitions/handler.RespBody'
            - properties:
                data:
                  $ref: '#/definitions/install.CheckConfigFileResp'
              type: object
      summary: check config file if exist when installation
      tags:
      - installation
  /installation/db/check:
    post:
      consumes:
      - application/json
      description: check database if exist when installation
      parameters:
      - description: CheckDatabaseReq
        in: body
        name: data
        required: true
        schema:
          $ref: '#/definitions/install.CheckDatabaseReq'
      produces:
      - application/json
      responses:
        "200":
          description: OK
          schema:
            allOf:
            - $ref: '#/definitions/handler.RespBody'
            - properties:
                data:
                  $ref: '#/definitions/install.CheckConfigFileResp'
              type: object
      summary: check database if exist when installation
      tags:
      - installation
  /installation/init:
    post:
      consumes:
      - application/json
      description: init environment
      parameters:
      - description: CheckDatabaseReq
        in: body
        name: data
        required: true
        schema:
          $ref: '#/definitions/install.CheckDatabaseReq'
      produces:
      - application/json
      responses:
        "200":
          description: OK
          schema:
            $ref: '#/definitions/handler.RespBody'
      summary: init environment
      tags:
      - installation
  /installation/language/options:
    get:
      description: get installation language options
      produces:
      - application/json
      responses:
        "200":
          description: OK
          schema:
            allOf:
            - $ref: '#/definitions/handler.RespBody'
            - properties:
                data:
                  items:
                    $ref: '#/definitions/translator.LangOption'
                  type: array
              type: object
      summary: get installation language options
      tags:
      - Lang
  /personal/question/page:
    get:
      consumes:
      - application/json
      description: UserList
      parameters:
      - default: string
        description: username
        in: query
        name: username
        required: true
        type: string
      - description: order
        enum:
        - newest
        - score
        in: query
        name: order
        required: true
        type: string
      - default: "0"
        description: page
        in: query
        name: page
        required: true
        type: string
      - default: "20"
        description: pagesize
        in: query
        name: pagesize
        required: true
        type: string
      produces:
      - application/json
      responses:
        "200":
          description: OK
          schema:
            $ref: '#/definitions/handler.RespBody'
      security:
      - ApiKeyAuth: []
      summary: UserList
      tags:
      - api-question
  /robots.txt:
    get:
      description: get site robots information
      produces:
      - application/json
      responses:
        "200":
          description: OK
          schema:
            type: string
      summary: get site robots information
      tags:
      - site
securityDefinitions:
  ApiKeyAuth:
    in: header
    name: Authorization
    type: apiKey
swagger: "2.0"<|MERGE_RESOLUTION|>--- conflicted
+++ resolved
@@ -176,8 +176,6 @@
     - object_id
     - report_type
     type: object
-<<<<<<< HEAD
-=======
   schema.AddUserReq:
     properties:
       display_name:
@@ -195,7 +193,6 @@
     - email
     - password
     type: object
->>>>>>> bd9b4eb1
   schema.AdminSetAnswerStatusRequest:
     properties:
       answer_id:
