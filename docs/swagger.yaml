--- conflicted
+++ resolved
@@ -1197,7 +1197,6 @@
     type: object
   schema.SiteLegalReq:
     properties:
-<<<<<<< HEAD
       privacy_policy_original_text:
         type: string
       privacy_policy_parsed_text:
@@ -1205,16 +1204,10 @@
       terms_of_service_original_text:
         type: string
       terms_of_service_parsed_text:
-=======
-      privacy_policy:
-        type: string
-      terms_of_service:
->>>>>>> 1b242a18
         type: string
     type: object
   schema.SiteLegalResp:
     properties:
-<<<<<<< HEAD
       privacy_policy_original_text:
         type: string
       privacy_policy_parsed_text:
@@ -1222,16 +1215,10 @@
       terms_of_service_original_text:
         type: string
       terms_of_service_parsed_text:
-=======
-      privacy_policy:
-        type: string
-      terms_of_service:
->>>>>>> 1b242a18
         type: string
     type: object
   schema.SiteWriteReq:
     properties:
-<<<<<<< HEAD
       recommend_tags:
         items:
           type: string
@@ -1255,19 +1242,6 @@
         items:
           type: string
         type: array
-=======
-      required_tag:
-        type: boolean
-    required:
-    - required_tag
-    type: object
-  schema.SiteWriteResp:
-    properties:
-      required_tag:
-        type: boolean
-    required:
-    - required_tag
->>>>>>> 1b242a18
     type: object
   schema.TagItem:
     properties:
@@ -1296,11 +1270,8 @@
         type: string
       recommend:
         type: boolean
-<<<<<<< HEAD
       reserved:
         type: boolean
-=======
->>>>>>> 1b242a18
       slug_name:
         type: string
     type: object
