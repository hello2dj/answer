definitions:
  handler.RespBody:
    properties:
      code:
        description: http code
        type: integer
      data:
        description: response data
      msg:
        description: response message
        type: string
      reason:
        description: reason key
        type: string
    type: object
  install.CheckConfigFileResp:
    properties:
      config_file_exist:
        type: boolean
      db_connection_success:
        type: boolean
      db_table_exist:
        type: boolean
    type: object
  install.CheckDatabaseReq:
    properties:
      db_file:
        type: string
      db_host:
        type: string
      db_name:
        type: string
      db_password:
        type: string
      db_type:
        enum:
        - postgres
        - sqlite3
        - mysql
        type: string
      db_username:
        type: string
    required:
    - db_type
    type: object
  install.InitBaseInfoReq:
    properties:
      contact_email:
        maxLength: 500
        type: string
      email:
        maxLength: 500
        type: string
      lang:
        maxLength: 30
        type: string
      name:
        maxLength: 30
        type: string
      password:
        maxLength: 32
        minLength: 8
        type: string
      site_name:
        maxLength: 30
        type: string
      site_url:
        maxLength: 512
        type: string
    required:
    - contact_email
    - email
    - lang
    - name
    - password
    - site_name
    - site_url
    type: object
  pager.PageModel:
    properties:
      count:
        type: integer
      list: {}
    type: object
  schema.ActObjectInfo:
    properties:
      answer_id:
        type: string
      display_name:
        type: string
      main_tag_slug_name:
        type: string
      object_type:
        type: string
      question_id:
        type: string
      title:
        type: string
      username:
        type: string
    type: object
  schema.ActObjectTimeline:
    properties:
      activity_id:
        type: string
      activity_type:
        type: string
      cancelled:
        type: boolean
      cancelled_at:
        type: integer
      comment:
        type: string
      created_at:
        type: integer
      id:
        type: string
      object_id:
        type: string
      object_type:
        type: string
      revision_id:
        type: string
      user_display_name:
        type: string
      username:
        type: string
    type: object
  schema.ActionRecordResp:
    properties:
      captcha_id:
        type: string
      captcha_img:
        type: string
      verify:
        type: boolean
    type: object
  schema.AddCommentReq:
    properties:
      mention_username_list:
        description: '@ user id list'
        items:
          type: string
        type: array
      object_id:
        description: object id
        type: string
      original_text:
        description: original comment content
        type: string
      parsed_text:
        description: parsed comment content
        type: string
      reply_comment_id:
        description: reply comment id
        type: string
    required:
    - object_id
    - original_text
    - parsed_text
    type: object
  schema.AddReportReq:
    properties:
      content:
        description: report content
        maxLength: 500
        type: string
      object_id:
        description: object id
        maxLength: 20
        type: string
      report_type:
        description: report type
        type: integer
    required:
    - object_id
    - report_type
    type: object
<<<<<<< HEAD
  schema.AddUserReq:
    properties:
      display_name:
        maxLength: 30
        type: string
      email:
        maxLength: 500
        type: string
      password:
        maxLength: 32
        minLength: 8
        type: string
    required:
    - display_name
    - email
    - password
    type: object
=======
>>>>>>> b439d68c
  schema.AdminSetAnswerStatusRequest:
    properties:
      answer_id:
        type: string
      status:
        type: string
    type: object
  schema.AdminSetQuestionStatusRequest:
    properties:
      question_id:
        type: string
      status:
        type: string
    type: object
  schema.AnswerAddReq:
    properties:
      content:
        description: content
        type: string
      html:
        description: html
        type: string
      question_id:
        description: question_id
        type: string
    type: object
  schema.AnswerAdoptedReq:
    properties:
      answer_id:
        type: string
      question_id:
        type: string
    type: object
  schema.AnswerUpdateReq:
    properties:
      content:
        description: content
        type: string
      edit_summary:
        description: edit_summary
        type: string
      html:
        description: html
        type: string
      id:
        description: id
        type: string
      question_id:
        description: question_id
        type: string
      title:
        description: title
        type: string
    type: object
  schema.AvatarInfo:
    properties:
      custom:
        maxLength: 200
        type: string
      gravatar:
        maxLength: 200
        type: string
      type:
        maxLength: 100
        type: string
    type: object
  schema.CloseQuestionReq:
    properties:
      close_msg:
        description: close_type
        type: string
      close_type:
        description: close_type
        type: integer
      id:
        type: string
    required:
    - id
    type: object
  schema.CollectionSwitchReq:
    properties:
      group_id:
        description: user collection group TagID
        type: string
      object_id:
        description: object TagID
        type: string
    required:
    - group_id
    - object_id
    type: object
  schema.CollectionSwitchResp:
    properties:
      object_collection_count:
        type: string
      object_id:
        type: string
      switch:
        type: boolean
    type: object
  schema.FollowReq:
    properties:
      is_cancel:
        description: is cancel
        type: boolean
      object_id:
        description: object id
        type: string
    required:
    - object_id
    type: object
  schema.FollowResp:
    properties:
      follows:
        description: the followers of object
        type: integer
      is_followed:
        description: if user is followed object will be true,otherwise false
        type: boolean
    type: object
  schema.GetCommentPersonalWithPageResp:
    properties:
      answer_id:
        description: answer id
        type: string
      comment_id:
        description: comment id
        type: string
      content:
        description: content
        type: string
      created_at:
        description: create time
        type: integer
      object_id:
        description: object id
        type: string
      object_type:
        description: object type
        enum:
        - question
        - answer
        - tag
        - comment
        type: string
      question_id:
        description: question id
        type: string
      title:
        description: title
        type: string
    type: object
  schema.GetCommentResp:
    properties:
      comment_id:
        description: comment id
        type: string
      created_at:
        description: create time
        type: integer
      is_vote:
        description: current user if already vote this comment
        type: boolean
      member_actions:
        description: MemberActions
        items:
          $ref: '#/definitions/schema.PermissionMemberAction'
        type: array
      object_id:
        description: object id
        type: string
      original_text:
        description: original comment content
        type: string
      parsed_text:
        description: parsed comment content
        type: string
      reply_comment_id:
        description: reply comment id
        type: string
      reply_user_display_name:
        description: reply user display name
        type: string
      reply_user_id:
        description: reply user id
        type: string
      reply_user_status:
        description: reply user status
        type: string
      reply_username:
        description: reply user username
        type: string
      user_avatar:
        description: user avatar
        type: string
      user_display_name:
        description: user display name
        type: string
      user_id:
        description: user id
        type: string
      user_status:
        description: user status
        type: string
      username:
        description: username
        type: string
      vote_count:
        description: user vote amount
        type: integer
    type: object
  schema.GetFollowingTagsResp:
    properties:
      display_name:
        description: display name
        type: string
      main_tag_slug_name:
        description: if main tag slug name is not empty, this tag is synonymous with
          the main tag
        type: string
      recommend:
        type: boolean
      reserved:
        type: boolean
      slug_name:
        description: slug name
        type: string
      tag_id:
        description: tag id
        type: string
    type: object
  schema.GetObjectTimelineResp:
    properties:
      object_info:
        $ref: '#/definitions/schema.ActObjectInfo'
      timeline:
        items:
          $ref: '#/definitions/schema.ActObjectTimeline'
        type: array
    type: object
  schema.GetOtherUserInfoByUsernameResp:
    properties:
      answer_count:
        description: answer count
        type: integer
      avatar:
        description: avatar
        type: string
      bio:
        description: bio markdown
        type: string
      bio_html:
        description: bio html
        type: string
      created_at:
        description: create time
        type: integer
      display_name:
        description: display name
        type: string
      follow_count:
        description: |-
          email
          follow count
        type: integer
      id:
        description: user id
        type: string
      ip_info:
        description: ip info
        type: string
      is_admin:
        description: is admin
        type: boolean
      last_login_date:
        description: last login date
        type: integer
      location:
        description: location
        type: string
      mobile:
        description: mobile
        type: string
      question_count:
        description: question count
        type: integer
      rank:
        description: rank
        type: integer
      status:
        type: string
      status_msg:
        type: string
      username:
        description: username
        type: string
      website:
        description: website
        type: string
    type: object
  schema.GetOtherUserInfoResp:
    properties:
      has:
        type: boolean
      info:
        $ref: '#/definitions/schema.GetOtherUserInfoByUsernameResp'
    type: object
  schema.GetRankPersonalWithPageResp:
    properties:
      answer_id:
        description: answer id
        type: string
      content:
        description: content
        type: string
      created_at:
        description: create time
        type: integer
      object_id:
        description: object id
        type: string
      object_type:
        description: object type
        enum:
        - question
        - answer
        - tag
        - comment
        type: string
      question_id:
        description: question id
        type: string
      rank_type:
        description: rank type
        type: string
      reputation:
        description: reputation
        type: integer
      title:
        description: title
        type: string
    type: object
  schema.GetReportTypeResp:
    properties:
      content_type:
        description: content type
        type: string
      description:
        description: report description
        type: string
      have_content:
        description: is have content
        type: boolean
      name:
        description: report name
        type: string
      source:
        description: report source
        type: string
      type:
        description: report type
        type: integer
    type: object
  schema.GetRevisionResp:
    properties:
      content:
        description: content parsed
      create_at:
        type: integer
      id:
        description: id
        type: string
      object_id:
        description: object id
        type: string
      reason:
        type: string
      status:
        description: 'revision status(normal: 1; delete 2)'
        type: integer
      title:
        description: title
        type: string
      use_id:
        description: user id
        type: string
      user_info:
        $ref: '#/definitions/schema.UserBasicInfo'
    type: object
  schema.GetRoleResp:
    properties:
      description:
        type: string
      id:
        type: integer
      name:
        type: string
    type: object
  schema.GetSMTPConfigResp:
    properties:
      encryption:
        description: '"" SSL'
        type: string
      from_email:
        type: string
      from_name:
        type: string
      smtp_authentication:
        type: boolean
      smtp_host:
        type: string
      smtp_password:
        type: string
      smtp_port:
        type: integer
      smtp_username:
        type: string
    type: object
  schema.GetSiteLegalInfoResp:
    properties:
      privacy_policy_original_text:
        type: string
      privacy_policy_parsed_text:
        type: string
      terms_of_service_original_text:
        type: string
      terms_of_service_parsed_text:
        type: string
    type: object
  schema.GetTagPageResp:
    properties:
      created_at:
        description: created time
        type: integer
      display_name:
        description: display_name
        type: string
      excerpt:
        description: excerpt
        type: string
      follow_count:
        description: follower amount
        type: integer
      is_follower:
        description: is follower
        type: boolean
      original_text:
        description: original text
        type: string
      parsed_text:
        description: parsed_text
        type: string
      question_count:
        description: question amount
        type: integer
      recommend:
        type: boolean
      reserved:
        type: boolean
      slug_name:
        description: slug_name
        type: string
      tag_id:
        description: tag_id
        type: string
      updated_at:
        description: updated time
        type: integer
    type: object
  schema.GetTagResp:
    properties:
      created_at:
        description: created time
        type: integer
      description:
        description: description text
        type: string
      display_name:
        description: display name
        type: string
      excerpt:
        description: excerpt
        type: string
      follow_count:
        description: follower amount
        type: integer
      is_follower:
        description: is follower
        type: boolean
      main_tag_slug_name:
        description: if main tag slug name is not empty, this tag is synonymous with
          the main tag
        type: string
      member_actions:
        description: MemberActions
        items:
          $ref: '#/definitions/schema.PermissionMemberAction'
        type: array
      original_text:
        description: original text
        type: string
      parsed_text:
        description: parsed text
        type: string
      question_count:
        description: question amount
        type: integer
      recommend:
        type: boolean
      reserved:
        type: boolean
      slug_name:
        description: slug name
        type: string
      tag_id:
        description: tag id
        type: string
      updated_at:
        description: updated time
        type: integer
    type: object
  schema.GetTagSynonymsResp:
    properties:
      member_actions:
        description: MemberActions
        items:
          $ref: '#/definitions/schema.PermissionMemberAction'
        type: array
      synonyms:
        description: synonyms
        items:
          $ref: '#/definitions/schema.TagSynonym'
        type: array
    type: object
  schema.GetUnreviewedRevisionResp:
    properties:
      info:
        $ref: '#/definitions/schema.UnreviewedRevisionInfoInfo'
      type:
        type: string
      unreviewed_info:
        $ref: '#/definitions/schema.GetRevisionResp'
    type: object
  schema.GetUserPageResp:
    properties:
      avatar:
        description: avatar
        type: string
      created_at:
        description: create time
        type: integer
      deleted_at:
        description: delete time
        type: integer
      display_name:
        description: display name
        type: string
      e_mail:
        description: email
        type: string
      rank:
        description: rank
        type: integer
      role_id:
        description: role id
        type: integer
      role_name:
        description: role name
        type: string
      status:
        description: user status(normal,suspended,deleted,inactive)
        type: string
      suspended_at:
        description: suspended time
        type: integer
      user_id:
        description: user id
        type: string
      username:
        description: username
        type: string
    type: object
  schema.GetUserResp:
    properties:
      access_token:
        description: access token
        type: string
      answer_count:
        description: answer count
        type: integer
      authority_group:
        description: authority group
        type: integer
      avatar:
        description: avatar
        type: string
      bio:
        description: bio markdown
        type: string
      bio_html:
        description: bio html
        type: string
      created_at:
        description: create time
        type: integer
      display_name:
        description: display name
        type: string
      e_mail:
        description: email
        type: string
      follow_count:
        description: follow count
        type: integer
      id:
        description: user id
        type: string
      ip_info:
        description: ip info
        type: string
      is_admin:
        description: is admin
        type: boolean
      language:
        description: language
        type: string
      last_login_date:
        description: last login date
        type: integer
      location:
        description: location
        type: string
      mail_status:
        description: mail status(1 pass 2 to be verified)
        type: integer
      mobile:
        description: mobile
        type: string
      notice_status:
        description: notice status(1 on 2off)
        type: integer
      question_count:
        description: question count
        type: integer
      rank:
        description: rank
        type: integer
      status:
        description: user status
        type: string
      username:
        description: username
        type: string
      website:
        description: website
        type: string
    type: object
  schema.GetUserToSetShowResp:
    properties:
      access_token:
        description: access token
        type: string
      answer_count:
        description: answer count
        type: integer
      authority_group:
        description: authority group
        type: integer
      avatar:
        $ref: '#/definitions/schema.AvatarInfo'
      bio:
        description: bio markdown
        type: string
      bio_html:
        description: bio html
        type: string
      created_at:
        description: create time
        type: integer
      display_name:
        description: display name
        type: string
      e_mail:
        description: email
        type: string
      follow_count:
        description: follow count
        type: integer
      id:
        description: user id
        type: string
      ip_info:
        description: ip info
        type: string
      is_admin:
        description: is admin
        type: boolean
      language:
        description: language
        type: string
      last_login_date:
        description: last login date
        type: integer
      location:
        description: location
        type: string
      mail_status:
        description: mail status(1 pass 2 to be verified)
        type: integer
      mobile:
        description: mobile
        type: string
      notice_status:
        description: notice status(1 on 2off)
        type: integer
      question_count:
        description: question count
        type: integer
      rank:
        description: rank
        type: integer
      status:
        description: user status
        type: string
      username:
        description: username
        type: string
      website:
        description: website
        type: string
    type: object
  schema.GetVoteWithPageResp:
    properties:
      answer_id:
        description: answer id
        type: string
      content:
        description: content
        type: string
      created_at:
        description: create time
        type: integer
      object_id:
        description: object id
        type: string
      object_type:
        description: object type
        enum:
        - question
        - answer
        - tag
        - comment
        type: string
      question_id:
        description: question id
        type: string
      title:
        description: title
        type: string
      vote_type:
        description: vote type
        type: string
    type: object
  schema.NotificationClearIDRequest:
    properties:
      id:
        type: string
    type: object
  schema.NotificationClearRequest:
    properties:
      type:
        description: inbox achievement
        type: string
    type: object
  schema.PermissionMemberAction:
    properties:
      action:
        type: string
      name:
        type: string
      type:
        type: string
    type: object
  schema.QuestionAdd:
    properties:
      content:
        description: content
        maxLength: 65535
        minLength: 6
        type: string
      html:
        description: html
        maxLength: 65535
        minLength: 6
        type: string
      tags:
        description: tags
        items:
          $ref: '#/definitions/schema.TagItem'
        type: array
      title:
        description: question title
        maxLength: 150
        minLength: 6
        type: string
    required:
    - content
    - html
    - tags
    - title
    type: object
  schema.QuestionSearch:
    properties:
      order:
        description: Search order by
        type: string
      page:
        description: Query number of pages
        type: integer
      page_size:
        description: Search page size
        type: integer
      tag:
        description: Tags     []string `json:"tags" form:"tags"`           // Search
          tag
        type: string
      username:
        description: Search username
        type: string
    type: object
  schema.QuestionUpdate:
    properties:
      content:
        description: content
        maxLength: 65535
        minLength: 6
        type: string
      edit_summary:
        description: edit summary
        type: string
      html:
        description: html
        maxLength: 65535
        minLength: 6
        type: string
      id:
        description: question id
        type: string
      tags:
        description: tags
        items:
          $ref: '#/definitions/schema.TagItem'
        type: array
      title:
        description: question title
        maxLength: 150
        minLength: 6
        type: string
    required:
    - content
    - html
    - id
    - tags
    - title
    type: object
  schema.RemoveAnswerReq:
    properties:
      id:
        description: answer id
        type: string
    required:
    - id
    type: object
  schema.RemoveCommentReq:
    properties:
      comment_id:
        description: comment id
        type: string
    required:
    - comment_id
    type: object
  schema.RemoveQuestionReq:
    properties:
      id:
        description: question id
        type: string
    required:
    - id
    type: object
  schema.RemoveTagReq:
    properties:
      tag_id:
        description: tag_id
        type: string
    required:
    - tag_id
    type: object
  schema.ReopenQuestionReq:
    properties:
      question_id:
        type: string
    type: object
  schema.ReportHandleReq:
    properties:
      flagged_content:
        type: string
      flagged_type:
        type: integer
      id:
        type: string
    required:
    - flagged_type
    - id
    type: object
  schema.RevisionAuditReq:
    properties:
      id:
        description: object id
        type: string
      operation:
        description: approve or reject
        type: string
    required:
    - id
    - operation
    type: object
  schema.SearchListResp:
    properties:
      count:
        type: integer
      extra:
        description: extra fields
      list:
        description: search response
        items:
          $ref: '#/definitions/schema.SearchResp'
        type: array
    type: object
  schema.SearchObject:
    properties:
      accepted:
        type: boolean
      answer_count:
        type: integer
      created_at:
        type: integer
      excerpt:
        type: string
      id:
        type: string
      question_id:
        type: string
      status:
        description: Status
        type: string
      tags:
        description: tags
        items:
          $ref: '#/definitions/schema.TagResp'
        type: array
      title:
        type: string
      user_info:
        $ref: '#/definitions/schema.UserBasicInfo'
        description: user info
      vote_count:
        type: integer
    type: object
  schema.SearchResp:
    properties:
      object:
        $ref: '#/definitions/schema.SearchObject'
        description: this object
      object_type:
        description: object_type
        type: string
    type: object
  schema.SiteBrandingReq:
    properties:
      favicon:
        maxLength: 512
        type: string
      logo:
        maxLength: 512
        type: string
      mobile_logo:
        maxLength: 512
        type: string
      square_icon:
        maxLength: 512
        type: string
    required:
    - logo
    - square_icon
    type: object
  schema.SiteBrandingResp:
    properties:
      favicon:
        maxLength: 512
        type: string
      logo:
        maxLength: 512
        type: string
      mobile_logo:
        maxLength: 512
        type: string
      square_icon:
        maxLength: 512
        type: string
    required:
    - logo
    - square_icon
    type: object
  schema.SiteGeneralReq:
    properties:
      contact_email:
        maxLength: 512
        type: string
      description:
        maxLength: 2000
        type: string
      name:
        maxLength: 128
        type: string
      permalink:
        maximum: 3
        minimum: 0
        type: integer
      short_description:
        maxLength: 255
        type: string
      site_url:
        maxLength: 512
        type: string
    required:
    - contact_email
    - name
    - permalink
    - site_url
    type: object
  schema.SiteGeneralResp:
    properties:
      contact_email:
        maxLength: 512
        type: string
      description:
        maxLength: 2000
        type: string
      name:
        maxLength: 128
        type: string
      permalink:
        maximum: 3
        minimum: 0
        type: integer
      short_description:
        maxLength: 255
        type: string
      site_url:
        maxLength: 512
        type: string
    required:
    - contact_email
    - name
    - permalink
    - site_url
    type: object
  schema.SiteInfoResp:
    properties:
      branding:
        $ref: '#/definitions/schema.SiteBrandingResp'
      general:
        $ref: '#/definitions/schema.SiteGeneralResp'
      interface:
        $ref: '#/definitions/schema.SiteInterfaceResp'
      login:
        $ref: '#/definitions/schema.SiteLoginResp'
    type: object
  schema.SiteInterfaceReq:
    properties:
      language:
        maxLength: 128
        type: string
      theme:
        maxLength: 128
        type: string
      time_zone:
        maxLength: 128
        type: string
    required:
    - language
    - theme
    - time_zone
    type: object
  schema.SiteInterfaceResp:
    properties:
      language:
        maxLength: 128
        type: string
      theme:
        maxLength: 128
        type: string
      time_zone:
        maxLength: 128
        type: string
    required:
    - language
    - theme
    - time_zone
    type: object
  schema.SiteLegalReq:
    properties:
      privacy_policy_original_text:
        type: string
      privacy_policy_parsed_text:
        type: string
      terms_of_service_original_text:
        type: string
      terms_of_service_parsed_text:
        type: string
    type: object
  schema.SiteLegalResp:
    properties:
      privacy_policy_original_text:
        type: string
      privacy_policy_parsed_text:
        type: string
      terms_of_service_original_text:
        type: string
      terms_of_service_parsed_text:
        type: string
    type: object
<<<<<<< HEAD
  schema.SiteLoginReq:
    properties:
      allow_new_registrations:
        type: boolean
      login_required:
        type: boolean
    type: object
  schema.SiteLoginResp:
    properties:
      allow_new_registrations:
        type: boolean
      login_required:
        type: boolean
    type: object
=======
>>>>>>> b439d68c
  schema.SiteSeoReq:
    properties:
      robots:
        type: string
    required:
    - robots
    type: object
  schema.SiteSeoResp:
    properties:
      robots:
        type: string
    required:
    - robots
    type: object
  schema.SiteWriteReq:
    properties:
      recommend_tags:
        items:
          type: string
        type: array
      required_tag:
        type: boolean
      reserved_tags:
        items:
          type: string
        type: array
    type: object
  schema.SiteWriteResp:
    properties:
      recommend_tags:
        items:
          type: string
        type: array
      required_tag:
        type: boolean
      reserved_tags:
        items:
          type: string
        type: array
    type: object
  schema.TagItem:
    properties:
      display_name:
        description: display_name
        maxLength: 35
        type: string
      original_text:
        description: original text
        type: string
      parsed_text:
        description: parsed text
        type: string
      slug_name:
        description: slug_name
        maxLength: 35
        type: string
    type: object
  schema.TagResp:
    properties:
      display_name:
        type: string
      main_tag_slug_name:
        description: if main tag slug name is not empty, this tag is synonymous with
          the main tag
        type: string
      recommend:
        type: boolean
      reserved:
        type: boolean
      slug_name:
        type: string
    type: object
  schema.TagSynonym:
    properties:
      display_name:
        description: display name
        type: string
      main_tag_slug_name:
        description: if main tag slug name is not empty, this tag is synonymous with
          the main tag
        type: string
      slug_name:
        description: slug name
        type: string
      tag_id:
        description: tag id
        type: string
    type: object
  schema.UnreviewedRevisionInfoInfo:
    properties:
      content:
        type: string
      html:
        type: string
      object_id:
        type: string
      tags:
        items:
          $ref: '#/definitions/schema.TagResp'
        type: array
      title:
        type: string
    type: object
  schema.UpdateCommentReq:
    properties:
      comment_id:
        description: comment id
        type: string
      original_text:
        description: original comment content
        type: string
      parsed_text:
        description: parsed comment content
        type: string
    required:
    - comment_id
    type: object
  schema.UpdateFollowTagsReq:
    properties:
      slug_name_list:
        description: tag slug name list
        items:
          type: string
        type: array
    type: object
  schema.UpdateInfoRequest:
    properties:
      avatar:
        $ref: '#/definitions/schema.AvatarInfo'
        description: avatar
      bio:
        description: bio
        maxLength: 4096
        type: string
      bio_html:
        description: bio
        maxLength: 4096
        type: string
      display_name:
        description: display_name
        maxLength: 30
        type: string
      location:
        description: location
        maxLength: 100
        type: string
      username:
        description: username
        maxLength: 30
        type: string
      website:
        description: website
        maxLength: 500
        type: string
    required:
    - display_name
    type: object
  schema.UpdateSMTPConfigReq:
    properties:
      encryption:
        description: '"" SSL'
        enum:
        - SSL
        type: string
      from_email:
        maxLength: 256
        type: string
      from_name:
        maxLength: 256
        type: string
      smtp_authentication:
        type: boolean
      smtp_host:
        maxLength: 256
        type: string
      smtp_password:
        maxLength: 256
        type: string
      smtp_port:
        maximum: 65535
        minimum: 1
        type: integer
      smtp_username:
        maxLength: 256
        type: string
      test_email_recipient:
        type: string
    type: object
  schema.UpdateTagReq:
    properties:
      display_name:
        description: display_name
        maxLength: 35
        type: string
      edit_summary:
        description: edit summary
        type: string
      original_text:
        description: original text
        type: string
      parsed_text:
        description: parsed text
        type: string
      slug_name:
        description: slug_name
        maxLength: 35
        type: string
      tag_id:
        description: tag_id
        type: string
    required:
    - tag_id
    type: object
  schema.UpdateTagSynonymReq:
    properties:
      synonym_tag_list:
        description: synonym tag list
        items:
          $ref: '#/definitions/schema.TagItem'
        type: array
      tag_id:
        description: tag_id
        type: string
    required:
    - synonym_tag_list
    - tag_id
    type: object
  schema.UpdateUserInterfaceRequest:
    properties:
      language:
        description: language
        maxLength: 100
        type: string
    required:
    - language
    type: object
  schema.UpdateUserPasswordReq:
    properties:
      password:
        maxLength: 32
        minLength: 8
        type: string
      user_id:
        type: string
    required:
    - password
    - user_id
    type: object
  schema.UpdateUserRoleReq:
    properties:
      role_id:
        description: role id
        type: integer
      user_id:
        description: user id
        type: string
    required:
    - role_id
    - user_id
    type: object
  schema.UpdateUserStatusReq:
    properties:
      status:
        description: user status
        enum:
        - normal
        - suspended
        - deleted
        - inactive
        type: string
      user_id:
        description: user id
        type: string
    required:
    - status
    - user_id
    type: object
  schema.UserBasicInfo:
    properties:
      avatar:
        description: avatar
        type: string
      display_name:
        description: display_name
        type: string
      id:
        description: user_id
        type: string
      ip_info:
        description: ip info
        type: string
      location:
        description: location
        type: string
      rank:
        description: rank
        type: integer
      status:
        description: status
        type: string
      username:
        description: name
        type: string
      website:
        description: website
        type: string
    type: object
  schema.UserChangeEmailSendCodeReq:
    properties:
      captcha_code:
        maxLength: 500
        type: string
      captcha_id:
        maxLength: 500
        type: string
      e_mail:
        maxLength: 500
        type: string
    required:
    - e_mail
    type: object
  schema.UserChangeEmailVerifyReq:
    properties:
      code:
        maxLength: 500
        type: string
    required:
    - code
    type: object
  schema.UserEmailLogin:
    properties:
      captcha_code:
        description: captcha_code
        type: string
      captcha_id:
        description: captcha_id
        type: string
      e_mail:
        description: e_mail
        maxLength: 500
        type: string
      pass:
        description: password
        maxLength: 32
        minLength: 8
        type: string
    required:
    - e_mail
    - pass
    type: object
  schema.UserModifyPassWordRequest:
    properties:
      old_pass:
        description: old password
        type: string
      pass:
        description: password
        type: string
    type: object
  schema.UserNoticeSetRequest:
    properties:
      notice_switch:
        type: boolean
    type: object
  schema.UserNoticeSetResp:
    properties:
      notice_switch:
        type: boolean
    type: object
  schema.UserRePassWordRequest:
    properties:
      code:
        description: code
        maxLength: 100
        type: string
      pass:
        description: Password
        maxLength: 32
        type: string
    required:
    - code
    - pass
    type: object
  schema.UserRegisterReq:
    properties:
      e_mail:
        description: email
        maxLength: 500
        type: string
      name:
        description: name
        maxLength: 30
        type: string
      pass:
        description: password
        maxLength: 32
        minLength: 8
        type: string
    required:
    - e_mail
    - name
    - pass
    type: object
  schema.UserRetrievePassWordRequest:
    properties:
      captcha_code:
        description: captcha_code
        type: string
      captcha_id:
        description: captcha_id
        type: string
      e_mail:
        description: e_mail
        maxLength: 500
        type: string
    required:
    - e_mail
    type: object
  schema.VoteReq:
    properties:
      is_cancel:
        description: is cancel
        type: boolean
      object_id:
        description: id
        type: string
    required:
    - object_id
    type: object
  schema.VoteResp:
    properties:
      down_votes:
        type: integer
      up_votes:
        type: integer
      vote_status:
        type: string
      votes:
        type: integer
    type: object
  translator.LangOption:
    properties:
      label:
        type: string
      value:
        type: string
    type: object
info:
  contact: {}
paths:
  /answer/admin/api/answer/page:
    get:
      consumes:
      - application/json
      description: Status:[available,deleted]
      parameters:
      - description: page size
        in: query
        name: page
        type: integer
      - description: page size
        in: query
        name: page_size
        type: integer
      - description: user status
        enum:
        - available
        - deleted
        in: query
        name: status
        type: string
      - description: answer id or question title
        in: query
        name: query
        type: string
      - description: question id
        in: query
        name: question_id
        type: string
      produces:
      - application/json
      responses:
        "200":
          description: OK
          schema:
            $ref: '#/definitions/handler.RespBody'
      security:
      - ApiKeyAuth: []
      summary: CmsSearchList
      tags:
      - admin
  /answer/admin/api/answer/status:
    put:
      consumes:
      - application/json
      description: Status:[available,deleted]
      parameters:
      - description: AdminSetAnswerStatusRequest
        in: body
        name: data
        required: true
        schema:
          $ref: '#/definitions/schema.AdminSetAnswerStatusRequest'
      produces:
      - application/json
      responses:
        "200":
          description: OK
          schema:
            $ref: '#/definitions/handler.RespBody'
      security:
      - ApiKeyAuth: []
      summary: AdminSetAnswerStatus
      tags:
      - admin
  /answer/admin/api/dashboard:
    get:
      consumes:
      - application/json
      description: DashboardInfo
      produces:
      - application/json
      responses:
        "200":
          description: OK
          schema:
            $ref: '#/definitions/handler.RespBody'
      security:
      - ApiKeyAuth: []
      summary: DashboardInfo
      tags:
      - admin
  /answer/admin/api/language/options:
    get:
      description: Get language options
      produces:
      - application/json
      responses:
        "200":
          description: OK
          schema:
            $ref: '#/definitions/handler.RespBody'
      summary: Get language options
      tags:
      - Lang
  /answer/admin/api/question/page:
    get:
      consumes:
      - application/json
      description: Status:[available,closed,deleted]
      parameters:
      - description: page size
        in: query
        name: page
        type: integer
      - description: page size
        in: query
        name: page_size
        type: integer
      - description: user status
        enum:
        - available
        - closed
        - deleted
        in: query
        name: status
        type: string
      - description: question id or title
        in: query
        name: query
        type: string
      produces:
      - application/json
      responses:
        "200":
          description: OK
          schema:
            $ref: '#/definitions/handler.RespBody'
      security:
      - ApiKeyAuth: []
      summary: CmsSearchList
      tags:
      - admin
  /answer/admin/api/question/status:
    put:
      consumes:
      - application/json
      description: Status:[available,closed,deleted]
      parameters:
      - description: AdminSetQuestionStatusRequest
        in: body
        name: data
        required: true
        schema:
          $ref: '#/definitions/schema.AdminSetQuestionStatusRequest'
      produces:
      - application/json
      responses:
        "200":
          description: OK
          schema:
            $ref: '#/definitions/handler.RespBody'
      security:
      - ApiKeyAuth: []
      summary: AdminSetQuestionStatus
      tags:
      - admin
  /answer/admin/api/reasons:
    get:
      consumes:
      - application/json
      description: get reasons by object type and action
      parameters:
      - description: object_type
        enum:
        - question
        - answer
        - comment
        - user
        in: query
        name: object_type
        required: true
        type: string
      - description: action
        enum:
        - status
        - close
        - flag
        - review
        in: query
        name: action
        required: true
        type: string
      produces:
      - application/json
      responses:
        "200":
          description: OK
          schema:
            $ref: '#/definitions/handler.RespBody'
      security:
      - ApiKeyAuth: []
      summary: get reasons by object type and action
      tags:
      - reason
  /answer/admin/api/report/:
    put:
      consumes:
      - application/json
      description: handle flag
      parameters:
      - description: flag
        in: body
        name: data
        required: true
        schema:
          $ref: '#/definitions/schema.ReportHandleReq'
      produces:
      - application/json
      responses:
        "200":
          description: OK
          schema:
            $ref: '#/definitions/handler.RespBody'
      security:
      - ApiKeyAuth: []
      - ApiKeyAuth: []
      summary: handle flag
      tags:
      - admin
  /answer/admin/api/reports/page:
    get:
      consumes:
      - application/json
      description: list report records
      parameters:
      - description: status
        enum:
        - pending
        - completed
        in: query
        name: status
        required: true
        type: string
      - description: object_type
        enum:
        - all
        - question
        - answer
        - comment
        in: query
        name: object_type
        required: true
        type: string
      - description: page size
        in: query
        name: page
        type: integer
      - description: page size
        in: query
        name: page_size
        type: integer
      produces:
      - application/json
      responses:
        "200":
          description: OK
          schema:
            $ref: '#/definitions/handler.RespBody'
      security:
      - ApiKeyAuth: []
      - ApiKeyAuth: []
      summary: list report page
      tags:
      - admin
  /answer/admin/api/roles:
    get:
      description: get role list
      produces:
      - application/json
      responses:
        "200":
          description: OK
          schema:
            allOf:
            - $ref: '#/definitions/handler.RespBody'
            - properties:
                data:
                  items:
                    $ref: '#/definitions/schema.GetRoleResp'
                  type: array
              type: object
      summary: get role list
      tags:
      - admin
  /answer/admin/api/setting/smtp:
    get:
      description: GetSMTPConfig get smtp config
      produces:
      - application/json
      responses:
        "200":
          description: OK
          schema:
            allOf:
            - $ref: '#/definitions/handler.RespBody'
            - properties:
                data:
                  $ref: '#/definitions/schema.GetSMTPConfigResp'
              type: object
      security:
      - ApiKeyAuth: []
      summary: GetSMTPConfig get smtp config
      tags:
      - admin
    put:
      description: update smtp config
      parameters:
      - description: smtp config
        in: body
        name: data
        required: true
        schema:
          $ref: '#/definitions/schema.UpdateSMTPConfigReq'
      produces:
      - application/json
      responses:
        "200":
          description: OK
          schema:
            $ref: '#/definitions/handler.RespBody'
      security:
      - ApiKeyAuth: []
      summary: update smtp config
      tags:
      - admin
  /answer/admin/api/siteinfo/branding:
    get:
      description: get site interface
      produces:
      - application/json
      responses:
        "200":
          description: OK
          schema:
            allOf:
            - $ref: '#/definitions/handler.RespBody'
            - properties:
                data:
                  $ref: '#/definitions/schema.SiteBrandingResp'
              type: object
      security:
      - ApiKeyAuth: []
      summary: get site interface
      tags:
      - admin
    put:
      description: update site info branding
      parameters:
      - description: branding info
        in: body
        name: data
        required: true
        schema:
          $ref: '#/definitions/schema.SiteBrandingReq'
      produces:
      - application/json
      responses:
        "200":
          description: OK
          schema:
            $ref: '#/definitions/handler.RespBody'
      security:
      - ApiKeyAuth: []
      summary: update site info branding
      tags:
      - admin
  /answer/admin/api/siteinfo/general:
    get:
      description: get site general information
      produces:
      - application/json
      responses:
        "200":
          description: OK
          schema:
            allOf:
            - $ref: '#/definitions/handler.RespBody'
            - properties:
                data:
                  $ref: '#/definitions/schema.SiteGeneralResp'
              type: object
      security:
      - ApiKeyAuth: []
      summary: get site general information
      tags:
      - admin
    put:
      description: update site general information
      parameters:
      - description: general
        in: body
        name: data
        required: true
        schema:
          $ref: '#/definitions/schema.SiteGeneralReq'
      produces:
      - application/json
      responses:
        "200":
          description: OK
          schema:
            $ref: '#/definitions/handler.RespBody'
      security:
      - ApiKeyAuth: []
      summary: update site general information
      tags:
      - admin
  /answer/admin/api/siteinfo/interface:
    get:
      description: get site interface
      produces:
      - application/json
      responses:
        "200":
          description: OK
          schema:
            allOf:
            - $ref: '#/definitions/handler.RespBody'
            - properties:
                data:
                  $ref: '#/definitions/schema.SiteInterfaceResp'
              type: object
      security:
      - ApiKeyAuth: []
      summary: get site interface
      tags:
      - admin
    put:
      description: update site info interface
      parameters:
      - description: general
        in: body
        name: data
        required: true
        schema:
          $ref: '#/definitions/schema.SiteInterfaceReq'
      produces:
      - application/json
      responses:
        "200":
          description: OK
          schema:
            $ref: '#/definitions/handler.RespBody'
      security:
      - ApiKeyAuth: []
      summary: update site info interface
      tags:
      - admin
  /answer/admin/api/siteinfo/legal:
    get:
      description: Set the legal information for the site
      produces:
      - application/json
      responses:
        "200":
          description: OK
          schema:
            allOf:
            - $ref: '#/definitions/handler.RespBody'
            - properties:
                data:
                  $ref: '#/definitions/schema.SiteLegalResp'
              type: object
      security:
      - ApiKeyAuth: []
      summary: Set the legal information for the site
      tags:
      - admin
    put:
      description: update site legal info
      parameters:
      - description: write info
        in: body
        name: data
        required: true
        schema:
          $ref: '#/definitions/schema.SiteLegalReq'
      produces:
      - application/json
      responses:
        "200":
          description: OK
          schema:
            $ref: '#/definitions/handler.RespBody'
      security:
      - ApiKeyAuth: []
      summary: update site legal info
      tags:
      - admin
<<<<<<< HEAD
  /answer/admin/api/siteinfo/login:
    get:
      description: get site info login config
      produces:
      - application/json
      responses:
        "200":
          description: OK
          schema:
            allOf:
            - $ref: '#/definitions/handler.RespBody'
            - properties:
                data:
                  $ref: '#/definitions/schema.SiteLoginResp'
              type: object
      security:
      - ApiKeyAuth: []
      summary: get site info login config
      tags:
      - admin
    put:
      description: update site login
      parameters:
      - description: login info
        in: body
        name: data
        required: true
        schema:
          $ref: '#/definitions/schema.SiteLoginReq'
      produces:
      - application/json
      responses:
        "200":
          description: OK
          schema:
            $ref: '#/definitions/handler.RespBody'
      security:
      - ApiKeyAuth: []
      summary: update site login
      tags:
      - admin
=======
>>>>>>> b439d68c
  /answer/admin/api/siteinfo/seo:
    get:
      description: get site seo information
      produces:
      - application/json
      responses:
        "200":
          description: OK
          schema:
            allOf:
            - $ref: '#/definitions/handler.RespBody'
            - properties:
                data:
                  $ref: '#/definitions/schema.SiteSeoResp'
              type: object
      security:
      - ApiKeyAuth: []
      summary: get site seo information
      tags:
      - admin
    put:
      description: update site seo information
      parameters:
      - description: seo
        in: body
        name: data
        required: true
        schema:
          $ref: '#/definitions/schema.SiteSeoReq'
      produces:
      - application/json
      responses:
        "200":
          description: OK
          schema:
            $ref: '#/definitions/handler.RespBody'
      security:
      - ApiKeyAuth: []
      summary: update site seo information
      tags:
      - admin
  /answer/admin/api/siteinfo/write:
    get:
      description: get site interface
      produces:
      - application/json
      responses:
        "200":
          description: OK
          schema:
            allOf:
            - $ref: '#/definitions/handler.RespBody'
            - properties:
                data:
                  $ref: '#/definitions/schema.SiteWriteResp'
              type: object
      security:
      - ApiKeyAuth: []
      summary: get site interface
      tags:
      - admin
    put:
      description: update site write info
      parameters:
      - description: write info
        in: body
        name: data
        required: true
        schema:
          $ref: '#/definitions/schema.SiteWriteReq'
      produces:
      - application/json
      responses:
        "200":
          description: OK
          schema:
            $ref: '#/definitions/handler.RespBody'
      security:
      - ApiKeyAuth: []
      summary: update site write info
      tags:
      - admin
  /answer/admin/api/theme/options:
    get:
      description: Get theme options
      produces:
      - application/json
      responses:
        "200":
          description: OK
          schema:
            $ref: '#/definitions/handler.RespBody'
      security:
      - ApiKeyAuth: []
      summary: Get theme options
      tags:
      - admin
  /answer/admin/api/user:
    post:
      consumes:
      - application/json
      description: add user
      parameters:
      - description: user
        in: body
        name: data
        required: true
        schema:
          $ref: '#/definitions/schema.AddUserReq'
      produces:
      - application/json
      responses:
        "200":
          description: OK
          schema:
            $ref: '#/definitions/handler.RespBody'
      security:
      - ApiKeyAuth: []
      summary: add user
      tags:
      - admin
  /answer/admin/api/user/password:
    put:
      consumes:
      - application/json
      description: update user password
      parameters:
      - description: user
        in: body
        name: data
        required: true
        schema:
          $ref: '#/definitions/schema.UpdateUserPasswordReq'
      produces:
      - application/json
      responses:
        "200":
          description: OK
          schema:
            $ref: '#/definitions/handler.RespBody'
      security:
      - ApiKeyAuth: []
      summary: update user password
      tags:
      - admin
  /answer/admin/api/user/role:
    put:
      consumes:
      - application/json
      description: update user role
      parameters:
      - description: user
        in: body
        name: data
        required: true
        schema:
          $ref: '#/definitions/schema.UpdateUserRoleReq'
      produces:
      - application/json
      responses:
        "200":
          description: OK
          schema:
            $ref: '#/definitions/handler.RespBody'
      security:
      - ApiKeyAuth: []
      summary: update user role
      tags:
      - admin
  /answer/admin/api/user/status:
    put:
      consumes:
      - application/json
      description: update user
      parameters:
      - description: user
        in: body
        name: data
        required: true
        schema:
          $ref: '#/definitions/schema.UpdateUserStatusReq'
      produces:
      - application/json
      responses:
        "200":
          description: OK
          schema:
            $ref: '#/definitions/handler.RespBody'
      security:
      - ApiKeyAuth: []
      summary: update user
      tags:
      - admin
  /answer/admin/api/users/page:
    get:
      description: get user page
      parameters:
      - description: page size
        in: query
        name: page
        type: integer
      - description: page size
        in: query
        name: page_size
        type: integer
      - description: 'search query: email, username or id:[id]'
        in: query
        name: query
        type: string
      - description: staff user
        in: query
        name: staff
        type: boolean
      - description: user status
        enum:
        - suspended
        - deleted
        - inactive
        in: query
        name: status
        type: string
      produces:
      - application/json
      responses:
        "200":
          description: OK
          schema:
            allOf:
            - $ref: '#/definitions/handler.RespBody'
            - properties:
                data:
                  allOf:
                  - $ref: '#/definitions/pager.PageModel'
                  - properties:
                      records:
                        items:
                          $ref: '#/definitions/schema.GetUserPageResp'
                        type: array
                    type: object
              type: object
      security:
      - ApiKeyAuth: []
      summary: get user page
      tags:
      - admin
  /answer/api/v1/activity/timeline:
    get:
      description: get object timeline
      parameters:
      - description: object id
        in: query
        name: object_id
        type: string
      - description: tag slug name
        in: query
        name: tag_slug_name
        type: string
      - description: object type
        enum:
        - question
        - answer
        - tag
        in: query
        name: object_type
        type: string
      - description: is show vote
        in: query
        name: show_vote
        type: boolean
      produces:
      - application/json
      responses:
        "200":
          description: OK
          schema:
            allOf:
            - $ref: '#/definitions/handler.RespBody'
            - properties:
                data:
                  $ref: '#/definitions/schema.GetObjectTimelineResp'
              type: object
      summary: get object timeline
      tags:
      - Comment
  /answer/api/v1/activity/timeline/detail:
    get:
      description: get object timeline detail
      parameters:
      - description: revision id
        in: query
        name: revision_id
        required: true
        type: string
      produces:
      - application/json
      responses:
        "200":
          description: OK
          schema:
            allOf:
            - $ref: '#/definitions/handler.RespBody'
            - properties:
                data:
                  $ref: '#/definitions/schema.GetObjectTimelineResp'
              type: object
      summary: get object timeline detail
      tags:
      - Comment
  /answer/api/v1/answer:
    delete:
      consumes:
      - application/json
      description: delete answer
      parameters:
      - description: answer
        in: body
        name: data
        required: true
        schema:
          $ref: '#/definitions/schema.RemoveAnswerReq'
      produces:
      - application/json
      responses:
        "200":
          description: OK
          schema:
            $ref: '#/definitions/handler.RespBody'
      security:
      - ApiKeyAuth: []
      summary: delete answer
      tags:
      - api-answer
    post:
      consumes:
      - application/json
      description: Insert Answer
      parameters:
      - description: AnswerAddReq
        in: body
        name: data
        required: true
        schema:
          $ref: '#/definitions/schema.AnswerAddReq'
      produces:
      - application/json
      responses:
        "200":
          description: OK
          schema:
            type: string
      security:
      - ApiKeyAuth: []
      summary: Insert Answer
      tags:
      - api-answer
    put:
      consumes:
      - application/json
      description: Update Answer
      parameters:
      - description: AnswerUpdateReq
        in: body
        name: data
        required: true
        schema:
          $ref: '#/definitions/schema.AnswerUpdateReq'
      produces:
      - application/json
      responses:
        "200":
          description: OK
          schema:
            type: string
      security:
      - ApiKeyAuth: []
      summary: Update Answer
      tags:
      - api-answer
  /answer/api/v1/answer/acceptance:
    post:
      consumes:
      - application/json
      description: Adopted
      parameters:
      - description: AnswerAdoptedReq
        in: body
        name: data
        required: true
        schema:
          $ref: '#/definitions/schema.AnswerAdoptedReq'
      produces:
      - application/json
      responses:
        "200":
          description: OK
          schema:
            type: string
      security:
      - ApiKeyAuth: []
      summary: Adopted
      tags:
      - api-answer
  /answer/api/v1/answer/info:
    get:
      consumes:
      - application/json
      description: Get Answer
      parameters:
      - default: "1"
        description: Answer TagID
        in: query
        name: id
        required: true
        type: string
      produces:
      - application/json
      responses:
        "200":
          description: OK
          schema:
            type: string
      summary: Get Answer
      tags:
      - api-answer
  /answer/api/v1/answer/page:
    get:
      consumes:
      - application/json
      description: AnswerList <br> <b>order</b> (default or updated)
      parameters:
      - description: question_id
        in: query
        name: question_id
        required: true
        type: string
      - description: order
        in: query
        name: order
        required: true
        type: string
      - description: page
        in: query
        name: page
        required: true
        type: string
      - description: page_size
        in: query
        name: page_size
        required: true
        type: string
      produces:
      - application/json
      responses:
        "200":
          description: OK
          schema:
            type: string
      security:
      - ApiKeyAuth: []
      summary: AnswerList
      tags:
      - api-answer
  /answer/api/v1/collection/switch:
    post:
      consumes:
      - application/json
      description: add collection
      parameters:
      - description: collection
        in: body
        name: data
        required: true
        schema:
          $ref: '#/definitions/schema.CollectionSwitchReq'
      produces:
      - application/json
      responses:
        "200":
          description: OK
          schema:
            allOf:
            - $ref: '#/definitions/handler.RespBody'
            - properties:
                data:
                  $ref: '#/definitions/schema.CollectionSwitchResp'
              type: object
      security:
      - ApiKeyAuth: []
      summary: add collection
      tags:
      - Collection
  /answer/api/v1/comment:
    delete:
      consumes:
      - application/json
      description: remove comment
      parameters:
      - description: comment
        in: body
        name: data
        required: true
        schema:
          $ref: '#/definitions/schema.RemoveCommentReq'
      produces:
      - application/json
      responses:
        "200":
          description: OK
          schema:
            $ref: '#/definitions/handler.RespBody'
      security:
      - ApiKeyAuth: []
      summary: remove comment
      tags:
      - Comment
    get:
      description: get comment by id
      parameters:
      - description: id
        in: query
        name: id
        required: true
        type: string
      produces:
      - application/json
      responses:
        "200":
          description: OK
          schema:
            allOf:
            - $ref: '#/definitions/handler.RespBody'
            - properties:
                data:
                  allOf:
                  - $ref: '#/definitions/pager.PageModel'
                  - properties:
                      list:
                        items:
                          $ref: '#/definitions/schema.GetCommentResp'
                        type: array
                    type: object
              type: object
      summary: get comment by id
      tags:
      - Comment
    post:
      consumes:
      - application/json
      description: add comment
      parameters:
      - description: comment
        in: body
        name: data
        required: true
        schema:
          $ref: '#/definitions/schema.AddCommentReq'
      produces:
      - application/json
      responses:
        "200":
          description: OK
          schema:
            allOf:
            - $ref: '#/definitions/handler.RespBody'
            - properties:
                data:
                  $ref: '#/definitions/schema.GetCommentResp'
              type: object
      security:
      - ApiKeyAuth: []
      summary: add comment
      tags:
      - Comment
    put:
      consumes:
      - application/json
      description: update comment
      parameters:
      - description: comment
        in: body
        name: data
        required: true
        schema:
          $ref: '#/definitions/schema.UpdateCommentReq'
      produces:
      - application/json
      responses:
        "200":
          description: OK
          schema:
            $ref: '#/definitions/handler.RespBody'
      security:
      - ApiKeyAuth: []
      summary: update comment
      tags:
      - Comment
  /answer/api/v1/comment/page:
    get:
      description: get comment page
      parameters:
      - description: page
        in: query
        name: page
        type: integer
      - description: page size
        in: query
        name: page_size
        type: integer
      - description: object id
        in: query
        name: object_id
        required: true
        type: string
      - description: query condition
        enum:
        - vote
        in: query
        name: query_cond
        type: string
      produces:
      - application/json
      responses:
        "200":
          description: OK
          schema:
            allOf:
            - $ref: '#/definitions/handler.RespBody'
            - properties:
                data:
                  allOf:
                  - $ref: '#/definitions/pager.PageModel'
                  - properties:
                      list:
                        items:
                          $ref: '#/definitions/schema.GetCommentResp'
                        type: array
                    type: object
              type: object
      summary: get comment page
      tags:
      - Comment
  /answer/api/v1/file:
    post:
      consumes:
      - multipart/form-data
      description: upload file
      parameters:
      - description: identify the source of the file upload
        enum:
        - post
        - avatar
        - branding
        in: formData
        name: source
        required: true
        type: string
      - description: file
        in: formData
        name: file
        required: true
        type: file
      responses:
        "200":
          description: OK
          schema:
            allOf:
            - $ref: '#/definitions/handler.RespBody'
            - properties:
                data:
                  type: string
              type: object
      security:
      - ApiKeyAuth: []
      summary: upload file
      tags:
      - Upload
  /answer/api/v1/follow:
    post:
      consumes:
      - application/json
      description: follow object or cancel follow operation
      parameters:
      - description: follow
        in: body
        name: data
        required: true
        schema:
          $ref: '#/definitions/schema.FollowReq'
      produces:
      - application/json
      responses:
        "200":
          description: OK
          schema:
            allOf:
            - $ref: '#/definitions/handler.RespBody'
            - properties:
                data:
                  $ref: '#/definitions/schema.FollowResp'
              type: object
      security:
      - ApiKeyAuth: []
      summary: follow object or cancel follow operation
      tags:
      - Activity
  /answer/api/v1/follow/tags:
    put:
      consumes:
      - application/json
      description: update user follow tags
      parameters:
      - description: follow
        in: body
        name: data
        required: true
        schema:
          $ref: '#/definitions/schema.UpdateFollowTagsReq'
      produces:
      - application/json
      responses:
        "200":
          description: OK
          schema:
            $ref: '#/definitions/handler.RespBody'
      security:
      - ApiKeyAuth: []
      summary: update user follow tags
      tags:
      - Activity
  /answer/api/v1/language/config:
    get:
      description: get language config mapping
      parameters:
      - description: Accept-Language
        in: header
        name: Accept-Language
        required: true
        type: string
      produces:
      - application/json
      responses:
        "200":
          description: OK
          schema:
            $ref: '#/definitions/handler.RespBody'
      summary: get language config mapping
      tags:
      - Lang
  /answer/api/v1/language/options:
    get:
      description: Get language options
      produces:
      - application/json
      responses:
        "200":
          description: OK
          schema:
            $ref: '#/definitions/handler.RespBody'
      summary: Get language options
      tags:
      - Lang
  /answer/api/v1/notification/page:
    get:
      consumes:
      - application/json
      description: get notification list
      parameters:
      - description: page size
        in: query
        name: page
        type: integer
      - description: page size
        in: query
        name: page_size
        type: integer
      - description: type
        enum:
        - inbox
        - achievement
        in: query
        name: type
        required: true
        type: string
      produces:
      - application/json
      responses:
        "200":
          description: OK
          schema:
            $ref: '#/definitions/handler.RespBody'
      security:
      - ApiKeyAuth: []
      summary: get notification list
      tags:
      - Notification
  /answer/api/v1/notification/read/state:
    put:
      consumes:
      - application/json
      description: ClearUnRead
      parameters:
      - description: NotificationClearIDRequest
        in: body
        name: data
        required: true
        schema:
          $ref: '#/definitions/schema.NotificationClearIDRequest'
      produces:
      - application/json
      responses:
        "200":
          description: OK
          schema:
            $ref: '#/definitions/handler.RespBody'
      security:
      - ApiKeyAuth: []
      summary: ClearUnRead
      tags:
      - Notification
  /answer/api/v1/notification/read/state/all:
    put:
      consumes:
      - application/json
      description: ClearUnRead
      parameters:
      - description: NotificationClearRequest
        in: body
        name: data
        required: true
        schema:
          $ref: '#/definitions/schema.NotificationClearRequest'
      produces:
      - application/json
      responses:
        "200":
          description: OK
          schema:
            $ref: '#/definitions/handler.RespBody'
      security:
      - ApiKeyAuth: []
      summary: ClearUnRead
      tags:
      - Notification
  /answer/api/v1/notification/status:
    get:
      consumes:
      - application/json
      description: GetRedDot
      produces:
      - application/json
      responses:
        "200":
          description: OK
          schema:
            $ref: '#/definitions/handler.RespBody'
      security:
      - ApiKeyAuth: []
      summary: GetRedDot
      tags:
      - Notification
    put:
      consumes:
      - application/json
      description: DelRedDot
      parameters:
      - description: NotificationClearRequest
        in: body
        name: data
        required: true
        schema:
          $ref: '#/definitions/schema.NotificationClearRequest'
      produces:
      - application/json
      responses:
        "200":
          description: OK
          schema:
            $ref: '#/definitions/handler.RespBody'
      security:
      - ApiKeyAuth: []
      summary: DelRedDot
      tags:
      - Notification
  /answer/api/v1/personal/answer/page:
    get:
      consumes:
      - application/json
      description: UserAnswerList
      parameters:
      - default: string
        description: username
        in: query
        name: username
        required: true
        type: string
      - description: order
        enum:
        - newest
        - score
        in: query
        name: order
        required: true
        type: string
      - default: "0"
        description: page
        in: query
        name: page
        required: true
        type: string
      - default: "20"
        description: pagesize
        in: query
        name: pagesize
        required: true
        type: string
      produces:
      - application/json
      responses:
        "200":
          description: OK
          schema:
            $ref: '#/definitions/handler.RespBody'
      security:
      - ApiKeyAuth: []
      summary: UserAnswerList
      tags:
      - api-answer
  /answer/api/v1/personal/collection/page:
    get:
      consumes:
      - application/json
      description: UserCollectionList
      parameters:
      - default: "0"
        description: page
        in: query
        name: page
        required: true
        type: string
      - default: "20"
        description: pagesize
        in: query
        name: pagesize
        required: true
        type: string
      produces:
      - application/json
      responses:
        "200":
          description: OK
          schema:
            $ref: '#/definitions/handler.RespBody'
      security:
      - ApiKeyAuth: []
      summary: UserCollectionList
      tags:
      - Collection
  /answer/api/v1/personal/comment/page:
    get:
      description: user personal comment list
      parameters:
      - description: page
        in: query
        name: page
        type: integer
      - description: page size
        in: query
        name: page_size
        type: integer
      - description: username
        in: query
        name: username
        type: string
      produces:
      - application/json
      responses:
        "200":
          description: OK
          schema:
            allOf:
            - $ref: '#/definitions/handler.RespBody'
            - properties:
                data:
                  allOf:
                  - $ref: '#/definitions/pager.PageModel'
                  - properties:
                      list:
                        items:
                          $ref: '#/definitions/schema.GetCommentPersonalWithPageResp'
                        type: array
                    type: object
              type: object
      summary: user personal comment list
      tags:
      - Comment
  /answer/api/v1/personal/qa/top:
    get:
      consumes:
      - application/json
      description: UserTop
      parameters:
      - default: string
        description: username
        in: query
        name: username
        required: true
        type: string
      produces:
      - application/json
      responses:
        "200":
          description: OK
          schema:
            $ref: '#/definitions/handler.RespBody'
      security:
      - ApiKeyAuth: []
      summary: UserTop
      tags:
      - api-question
  /answer/api/v1/personal/rank/page:
    get:
      description: user personal rank list
      parameters:
      - description: page
        in: query
        name: page
        type: integer
      - description: page size
        in: query
        name: page_size
        type: integer
      - description: username
        in: query
        name: username
        type: string
      produces:
      - application/json
      responses:
        "200":
          description: OK
          schema:
            allOf:
            - $ref: '#/definitions/handler.RespBody'
            - properties:
                data:
                  allOf:
                  - $ref: '#/definitions/pager.PageModel'
                  - properties:
                      list:
                        items:
                          $ref: '#/definitions/schema.GetRankPersonalWithPageResp'
                        type: array
                    type: object
              type: object
      summary: user personal rank list
      tags:
      - Rank
  /answer/api/v1/personal/user/info:
    get:
      consumes:
      - application/json
      description: GetOtherUserInfoByUsername
      parameters:
      - description: username
        in: query
        name: username
        required: true
        type: string
      produces:
      - application/json
      responses:
        "200":
          description: OK
          schema:
            allOf:
            - $ref: '#/definitions/handler.RespBody'
            - properties:
                data:
                  $ref: '#/definitions/schema.GetOtherUserInfoResp'
              type: object
      security:
      - ApiKeyAuth: []
      summary: GetOtherUserInfoByUsername
      tags:
      - User
  /answer/api/v1/personal/vote/page:
    get:
      consumes:
      - application/json
      description: user's vote
      parameters:
      - description: page size
        in: query
        name: page
        type: integer
      - description: page size
        in: query
        name: page_size
        type: integer
      produces:
      - application/json
      responses:
        "200":
          description: OK
          schema:
            allOf:
            - $ref: '#/definitions/handler.RespBody'
            - properties:
                data:
                  allOf:
                  - $ref: '#/definitions/pager.PageModel'
                  - properties:
                      list:
                        items:
                          $ref: '#/definitions/schema.GetVoteWithPageResp'
                        type: array
                    type: object
              type: object
      security:
      - ApiKeyAuth: []
      summary: user's votes
      tags:
      - Activity
  /answer/api/v1/question:
    delete:
      consumes:
      - application/json
      description: delete question
      parameters:
      - description: question
        in: body
        name: data
        required: true
        schema:
          $ref: '#/definitions/schema.RemoveQuestionReq'
      produces:
      - application/json
      responses:
        "200":
          description: OK
          schema:
            $ref: '#/definitions/handler.RespBody'
      security:
      - ApiKeyAuth: []
      summary: delete question
      tags:
      - api-question
    post:
      consumes:
      - application/json
      description: add question
      parameters:
      - description: question
        in: body
        name: data
        required: true
        schema:
          $ref: '#/definitions/schema.QuestionAdd'
      produces:
      - application/json
      responses:
        "200":
          description: OK
          schema:
            $ref: '#/definitions/handler.RespBody'
      security:
      - ApiKeyAuth: []
      summary: add question
      tags:
      - api-question
    put:
      consumes:
      - application/json
      description: update question
      parameters:
      - description: question
        in: body
        name: data
        required: true
        schema:
          $ref: '#/definitions/schema.QuestionUpdate'
      produces:
      - application/json
      responses:
        "200":
          description: OK
          schema:
            $ref: '#/definitions/handler.RespBody'
      security:
      - ApiKeyAuth: []
      summary: update question
      tags:
      - api-question
  /answer/api/v1/question/closemsglist:
    get:
      consumes:
      - application/json
      description: close question msg list
      produces:
      - application/json
      responses:
        "200":
          description: OK
          schema:
            $ref: '#/definitions/handler.RespBody'
      security:
      - ApiKeyAuth: []
      summary: close question msg list
      tags:
      - api-question
  /answer/api/v1/question/info:
    get:
      consumes:
      - application/json
      description: GetQuestion Question
      parameters:
      - default: "1"
        description: Question TagID
        in: query
        name: id
        required: true
        type: string
      produces:
      - application/json
      responses:
        "200":
          description: OK
          schema:
            type: string
      security:
      - ApiKeyAuth: []
      summary: GetQuestion Question
      tags:
      - api-question
  /answer/api/v1/question/page:
    get:
      consumes:
      - application/json
      description: SearchQuestionList <br>  "order"  Enums(newest, active,frequent,score,unanswered)
      parameters:
      - description: QuestionSearch
        in: body
        name: data
        required: true
        schema:
          $ref: '#/definitions/schema.QuestionSearch'
      produces:
      - application/json
      responses:
        "200":
          description: OK
          schema:
            type: string
      summary: SearchQuestionList
      tags:
      - api-question
  /answer/api/v1/question/reopen:
    put:
      consumes:
      - application/json
      description: reopen question
      parameters:
      - description: question
        in: body
        name: data
        required: true
        schema:
          $ref: '#/definitions/schema.ReopenQuestionReq'
      produces:
      - application/json
      responses:
        "200":
          description: OK
          schema:
            $ref: '#/definitions/handler.RespBody'
      security:
      - ApiKeyAuth: []
      summary: reopen question
      tags:
      - api-question
  /answer/api/v1/question/search:
    post:
      consumes:
      - application/json
      description: SearchQuestionList
      parameters:
      - description: QuestionSearch
        in: body
        name: data
        required: true
        schema:
          $ref: '#/definitions/schema.QuestionSearch'
      produces:
      - application/json
      responses:
        "200":
          description: OK
          schema:
            type: string
      summary: SearchQuestionList
      tags:
      - api-question
  /answer/api/v1/question/similar:
    get:
      consumes:
      - application/json
      description: add question title like
      parameters:
      - default: string
        description: title
        in: query
        name: title
        required: true
        type: string
      produces:
      - application/json
      responses:
        "200":
          description: OK
          schema:
            $ref: '#/definitions/handler.RespBody'
      security:
      - ApiKeyAuth: []
      summary: add question title like
      tags:
      - api-question
  /answer/api/v1/question/similar/tag:
    get:
      consumes:
      - application/json
      description: Search Similar Question
      parameters:
      - default: ""
        description: question_id
        in: query
        name: question_id
        required: true
        type: string
      produces:
      - application/json
      responses:
        "200":
          description: OK
          schema:
            type: string
      summary: Search Similar Question
      tags:
      - api-question
  /answer/api/v1/question/status:
    put:
      consumes:
      - application/json
      description: Close question
      parameters:
      - description: question
        in: body
        name: data
        required: true
        schema:
          $ref: '#/definitions/schema.CloseQuestionReq'
      produces:
      - application/json
      responses:
        "200":
          description: OK
          schema:
            $ref: '#/definitions/handler.RespBody'
      security:
      - ApiKeyAuth: []
      summary: Close question
      tags:
      - api-question
  /answer/api/v1/question/tags:
    get:
      description: get tag list
      parameters:
      - description: tag
        in: query
        name: tag
        type: string
      produces:
      - application/json
      responses:
        "200":
          description: OK
          schema:
            allOf:
            - $ref: '#/definitions/handler.RespBody'
            - properties:
                data:
                  items:
                    $ref: '#/definitions/schema.GetTagResp'
                  type: array
              type: object
      security:
      - ApiKeyAuth: []
      summary: get tag list
      tags:
      - Tag
  /answer/api/v1/reasons:
    get:
      consumes:
      - application/json
      description: get reasons by object type and action
      parameters:
      - description: object_type
        enum:
        - question
        - answer
        - comment
        - user
        in: query
        name: object_type
        required: true
        type: string
      - description: action
        enum:
        - status
        - close
        - flag
        - review
        in: query
        name: action
        required: true
        type: string
      produces:
      - application/json
      responses:
        "200":
          description: OK
          schema:
            $ref: '#/definitions/handler.RespBody'
      security:
      - ApiKeyAuth: []
      summary: get reasons by object type and action
      tags:
      - reason
  /answer/api/v1/report:
    post:
      consumes:
      - application/json
      description: add report <br> source (question, answer, comment, user)
      parameters:
      - description: report
        in: body
        name: data
        required: true
        schema:
          $ref: '#/definitions/schema.AddReportReq'
      produces:
      - application/json
      responses:
        "200":
          description: OK
          schema:
            $ref: '#/definitions/handler.RespBody'
      security:
      - ApiKeyAuth: []
      - ApiKeyAuth: []
      summary: add report
      tags:
      - Report
  /answer/api/v1/report/type/list:
    get:
      description: get report type list
      parameters:
      - description: report source
        enum:
        - question
        - answer
        - comment
        - user
        in: query
        name: source
        required: true
        type: string
      produces:
      - application/json
      responses:
        "200":
          description: OK
          schema:
            allOf:
            - $ref: '#/definitions/handler.RespBody'
            - properties:
                data:
                  items:
                    $ref: '#/definitions/schema.GetReportTypeResp'
                  type: array
              type: object
      summary: get report type list
      tags:
      - Report
  /answer/api/v1/revisions:
    get:
      description: get revision list
      parameters:
      - description: object id
        in: query
        name: object_id
        required: true
        type: string
      produces:
      - application/json
      responses:
        "200":
          description: OK
          schema:
            allOf:
            - $ref: '#/definitions/handler.RespBody'
            - properties:
                data:
                  items:
                    $ref: '#/definitions/schema.GetRevisionResp'
                  type: array
              type: object
      summary: get revision list
      tags:
      - Revision
  /answer/api/v1/revisions/audit:
    put:
      description: revision audit operation:approve or reject
      parameters:
      - description: audit
        in: body
        name: data
        required: true
        schema:
          $ref: '#/definitions/schema.RevisionAuditReq'
      produces:
      - application/json
      responses:
        "200":
          description: OK
          schema:
            $ref: '#/definitions/handler.RespBody'
      security:
      - ApiKeyAuth: []
      summary: revision audit
      tags:
      - Revision
  /answer/api/v1/revisions/edit/check:
    get:
      consumes:
      - application/json
      description: check can update revision
      parameters:
      - default: string
        description: id
        in: query
        name: id
        required: true
        type: string
      produces:
      - application/json
      responses:
        "200":
          description: OK
          schema:
            $ref: '#/definitions/handler.RespBody'
      security:
      - ApiKeyAuth: []
      summary: check can update revision
      tags:
      - Revision
  /answer/api/v1/revisions/unreviewed:
    get:
      description: get unreviewed revision list
      parameters:
      - description: page id
        in: query
        name: page
        required: true
        type: string
      produces:
      - application/json
      responses:
        "200":
          description: OK
          schema:
            allOf:
            - $ref: '#/definitions/handler.RespBody'
            - properties:
                data:
                  allOf:
                  - $ref: '#/definitions/pager.PageModel'
                  - properties:
                      list:
                        items:
                          $ref: '#/definitions/schema.GetUnreviewedRevisionResp'
                        type: array
                    type: object
              type: object
      security:
      - ApiKeyAuth: []
      summary: get unreviewed revision list
      tags:
      - Revision
  /answer/api/v1/search:
    get:
      description: search object
      parameters:
      - description: query string
        in: query
        name: q
        required: true
        type: string
      - description: order
        enum:
        - newest
        - active
        - score
        - relevance
        in: query
        name: order
        required: true
        type: string
      produces:
      - application/json
      responses:
        "200":
          description: OK
          schema:
            allOf:
            - $ref: '#/definitions/handler.RespBody'
            - properties:
                data:
                  $ref: '#/definitions/schema.SearchListResp'
              type: object
      security:
      - ApiKeyAuth: []
      summary: search object
      tags:
      - Search
  /answer/api/v1/siteinfo:
    get:
      description: get site info
      produces:
      - application/json
      responses:
        "200":
          description: OK
          schema:
            allOf:
            - $ref: '#/definitions/handler.RespBody'
            - properties:
                data:
                  $ref: '#/definitions/schema.SiteInfoResp'
              type: object
      summary: get site info
      tags:
      - site
  /answer/api/v1/siteinfo/legal:
    get:
      description: get site legal info
      parameters:
      - description: legal information type
        enum:
        - tos
        - privacy
        in: query
        name: info_type
        required: true
        type: string
      produces:
      - application/json
      responses:
        "200":
          description: OK
          schema:
            allOf:
            - $ref: '#/definitions/handler.RespBody'
            - properties:
                data:
                  $ref: '#/definitions/schema.GetSiteLegalInfoResp'
              type: object
      summary: get site legal info
      tags:
      - site
  /answer/api/v1/tag:
    delete:
      consumes:
      - application/json
      description: delete tag
      parameters:
      - description: tag
        in: body
        name: data
        required: true
        schema:
          $ref: '#/definitions/schema.RemoveTagReq'
      produces:
      - application/json
      responses:
        "200":
          description: OK
          schema:
            $ref: '#/definitions/handler.RespBody'
      summary: delete tag
      tags:
      - Tag
    get:
      consumes:
      - application/json
      description: get tag one
      parameters:
      - description: tag id
        in: query
        name: tag_id
        required: true
        type: string
      - description: tag name
        in: query
        name: tag_name
        required: true
        type: string
      produces:
      - application/json
      responses:
        "200":
          description: OK
          schema:
            allOf:
            - $ref: '#/definitions/handler.RespBody'
            - properties:
                data:
                  $ref: '#/definitions/schema.GetTagResp'
              type: object
      summary: get tag one
      tags:
      - Tag
    put:
      consumes:
      - application/json
      description: update tag
      parameters:
      - description: tag
        in: body
        name: data
        required: true
        schema:
          $ref: '#/definitions/schema.UpdateTagReq'
      produces:
      - application/json
      responses:
        "200":
          description: OK
          schema:
            $ref: '#/definitions/handler.RespBody'
      summary: update tag
      tags:
      - Tag
  /answer/api/v1/tag/synonym:
    put:
      consumes:
      - application/json
      description: update tag
      parameters:
      - description: tag
        in: body
        name: data
        required: true
        schema:
          $ref: '#/definitions/schema.UpdateTagSynonymReq'
      produces:
      - application/json
      responses:
        "200":
          description: OK
          schema:
            $ref: '#/definitions/handler.RespBody'
      summary: update tag
      tags:
      - Tag
  /answer/api/v1/tag/synonyms:
    get:
      description: get tag synonyms
      parameters:
      - description: tag id
        in: query
        name: tag_id
        required: true
        type: integer
      produces:
      - application/json
      responses:
        "200":
          description: OK
          schema:
            allOf:
            - $ref: '#/definitions/handler.RespBody'
            - properties:
                data:
                  $ref: '#/definitions/schema.GetTagSynonymsResp'
              type: object
      summary: get tag synonyms
      tags:
      - Tag
  /answer/api/v1/tags/following:
    get:
      description: get following tag list
      produces:
      - application/json
      responses:
        "200":
          description: OK
          schema:
            allOf:
            - $ref: '#/definitions/handler.RespBody'
            - properties:
                data:
                  items:
                    $ref: '#/definitions/schema.GetFollowingTagsResp'
                  type: array
              type: object
      security:
      - ApiKeyAuth: []
      summary: get following tag list
      tags:
      - Tag
  /answer/api/v1/tags/page:
    get:
      description: get tag page
      parameters:
      - description: page size
        in: query
        name: page
        type: integer
      - description: page size
        in: query
        name: page_size
        type: integer
      - description: slug_name
        in: query
        name: slug_name
        type: string
      - description: query condition
        enum:
        - popular
        - name
        - newest
        in: query
        name: query_cond
        type: string
      produces:
      - application/json
      responses:
        "200":
          description: OK
          schema:
            allOf:
            - $ref: '#/definitions/handler.RespBody'
            - properties:
                data:
                  allOf:
                  - $ref: '#/definitions/pager.PageModel'
                  - properties:
                      list:
                        items:
                          $ref: '#/definitions/schema.GetTagPageResp'
                        type: array
                    type: object
              type: object
      summary: get tag page
      tags:
      - Tag
  /answer/api/v1/user/action/record:
    get:
      description: ActionRecord
      parameters:
      - description: action
        enum:
        - login
        - e_mail
        - find_pass
        in: query
        name: action
        required: true
        type: string
      responses:
        "200":
          description: OK
          schema:
            allOf:
            - $ref: '#/definitions/handler.RespBody'
            - properties:
                data:
                  $ref: '#/definitions/schema.ActionRecordResp'
              type: object
      security:
      - ApiKeyAuth: []
      summary: ActionRecord
      tags:
      - User
  /answer/api/v1/user/email:
    put:
      consumes:
      - application/json
      description: user change email verification
      parameters:
      - description: UserChangeEmailVerifyReq
        in: body
        name: data
        required: true
        schema:
          $ref: '#/definitions/schema.UserChangeEmailVerifyReq'
      produces:
      - application/json
      responses:
        "200":
          description: OK
          schema:
            $ref: '#/definitions/handler.RespBody'
      security:
      - ApiKeyAuth: []
      summary: user change email verification
      tags:
      - User
  /answer/api/v1/user/email/change/code:
    post:
      consumes:
      - application/json
      description: send email to the user email then change their email
      parameters:
      - description: UserChangeEmailSendCodeReq
        in: body
        name: data
        required: true
        schema:
          $ref: '#/definitions/schema.UserChangeEmailSendCodeReq'
      produces:
      - application/json
      responses:
        "200":
          description: OK
          schema:
            $ref: '#/definitions/handler.RespBody'
      summary: send email to the user email then change their email
      tags:
      - User
  /answer/api/v1/user/email/verification:
    post:
      consumes:
      - application/json
      description: UserVerifyEmail
      parameters:
      - default: ""
        description: code
        in: query
        name: code
        required: true
        type: string
      produces:
      - application/json
      responses:
        "200":
          description: OK
          schema:
            allOf:
            - $ref: '#/definitions/handler.RespBody'
            - properties:
                data:
                  $ref: '#/definitions/schema.GetUserResp'
              type: object
      summary: UserVerifyEmail
      tags:
      - User
  /answer/api/v1/user/email/verification/send:
    post:
      consumes:
      - application/json
      description: UserVerifyEmailSend
      parameters:
      - default: ""
        description: captcha_id
        in: query
        name: captcha_id
        type: string
      - default: ""
        description: captcha_code
        in: query
        name: captcha_code
        type: string
      produces:
      - application/json
      responses:
        "200":
          description: OK
          schema:
            type: string
      security:
      - ApiKeyAuth: []
      summary: UserVerifyEmailSend
      tags:
      - User
  /answer/api/v1/user/info:
    get:
      consumes:
      - application/json
      description: get user info, if user no login response http code is 200, but
        user info is null
      produces:
      - application/json
      responses:
        "200":
          description: OK
          schema:
            allOf:
            - $ref: '#/definitions/handler.RespBody'
            - properties:
                data:
                  $ref: '#/definitions/schema.GetUserToSetShowResp'
              type: object
      security:
      - ApiKeyAuth: []
      summary: GetUserInfoByUserID
      tags:
      - User
    put:
      consumes:
      - application/json
      description: UserUpdateInfo update user info
      parameters:
      - description: access-token
        in: header
        name: Authorization
        required: true
        type: string
      - description: UpdateInfoRequest
        in: body
        name: data
        required: true
        schema:
          $ref: '#/definitions/schema.UpdateInfoRequest'
      produces:
      - application/json
      responses:
        "200":
          description: OK
          schema:
            $ref: '#/definitions/handler.RespBody'
      security:
      - ApiKeyAuth: []
      summary: UserUpdateInfo update user info
      tags:
      - User
  /answer/api/v1/user/interface:
    put:
      consumes:
      - application/json
      description: UserUpdateInterface update user interface config
      parameters:
      - description: access-token
        in: header
        name: Authorization
        required: true
        type: string
      - description: UpdateInfoRequest
        in: body
        name: data
        required: true
        schema:
          $ref: '#/definitions/schema.UpdateUserInterfaceRequest'
      produces:
      - application/json
      responses:
        "200":
          description: OK
          schema:
            $ref: '#/definitions/handler.RespBody'
      security:
      - ApiKeyAuth: []
      summary: UserUpdateInterface update user interface config
      tags:
      - User
  /answer/api/v1/user/login/email:
    post:
      consumes:
      - application/json
      description: UserEmailLogin
      parameters:
      - description: UserEmailLogin
        in: body
        name: data
        required: true
        schema:
          $ref: '#/definitions/schema.UserEmailLogin'
      produces:
      - application/json
      responses:
        "200":
          description: OK
          schema:
            allOf:
            - $ref: '#/definitions/handler.RespBody'
            - properties:
                data:
                  $ref: '#/definitions/schema.GetUserResp'
              type: object
      summary: UserEmailLogin
      tags:
      - User
  /answer/api/v1/user/logout:
    get:
      consumes:
      - application/json
      description: user logout
      produces:
      - application/json
      responses:
        "200":
          description: OK
          schema:
            $ref: '#/definitions/handler.RespBody'
      summary: user logout
      tags:
      - User
  /answer/api/v1/user/notice/set:
    post:
      consumes:
      - application/json
      description: UserNoticeSet
      parameters:
      - description: UserNoticeSetRequest
        in: body
        name: data
        required: true
        schema:
          $ref: '#/definitions/schema.UserNoticeSetRequest'
      produces:
      - application/json
      responses:
        "200":
          description: OK
          schema:
            allOf:
            - $ref: '#/definitions/handler.RespBody'
            - properties:
                data:
                  $ref: '#/definitions/schema.UserNoticeSetResp'
              type: object
      security:
      - ApiKeyAuth: []
      summary: UserNoticeSet
      tags:
      - User
  /answer/api/v1/user/password:
    put:
      consumes:
      - application/json
      description: UserModifyPassWord
      parameters:
      - description: UserModifyPassWordRequest
        in: body
        name: data
        required: true
        schema:
          $ref: '#/definitions/schema.UserModifyPassWordRequest'
      produces:
      - application/json
      responses:
        "200":
          description: OK
          schema:
            $ref: '#/definitions/handler.RespBody'
      security:
      - ApiKeyAuth: []
      summary: UserModifyPassWord
      tags:
      - User
  /answer/api/v1/user/password/replacement:
    post:
      consumes:
      - application/json
      description: UseRePassWord
      parameters:
      - description: UserRePassWordRequest
        in: body
        name: data
        required: true
        schema:
          $ref: '#/definitions/schema.UserRePassWordRequest'
      produces:
      - application/json
      responses:
        "200":
          description: OK
          schema:
            type: string
      summary: UseRePassWord
      tags:
      - User
  /answer/api/v1/user/password/reset:
    post:
      consumes:
      - application/json
      description: RetrievePassWord
      parameters:
      - description: UserRetrievePassWordRequest
        in: body
        name: data
        required: true
        schema:
          $ref: '#/definitions/schema.UserRetrievePassWordRequest'
      produces:
      - application/json
      responses:
        "200":
          description: OK
          schema:
            type: string
      summary: RetrievePassWord
      tags:
      - User
  /answer/api/v1/user/register/email:
    post:
      consumes:
      - application/json
      description: UserRegisterByEmail
      parameters:
      - description: UserRegisterReq
        in: body
        name: data
        required: true
        schema:
          $ref: '#/definitions/schema.UserRegisterReq'
      produces:
      - application/json
      responses:
        "200":
          description: OK
          schema:
            allOf:
            - $ref: '#/definitions/handler.RespBody'
            - properties:
                data:
                  $ref: '#/definitions/schema.GetUserResp'
              type: object
      summary: UserRegisterByEmail
      tags:
      - User
  /answer/api/v1/vote/down:
    post:
      consumes:
      - application/json
      description: add vote
      parameters:
      - description: vote
        in: body
        name: data
        required: true
        schema:
          $ref: '#/definitions/schema.VoteReq'
      produces:
      - application/json
      responses:
        "200":
          description: OK
          schema:
            allOf:
            - $ref: '#/definitions/handler.RespBody'
            - properties:
                data:
                  $ref: '#/definitions/schema.VoteResp'
              type: object
      security:
      - ApiKeyAuth: []
      summary: vote down
      tags:
      - Activity
  /answer/api/v1/vote/up:
    post:
      consumes:
      - application/json
      description: add vote
      parameters:
      - description: vote
        in: body
        name: data
        required: true
        schema:
          $ref: '#/definitions/schema.VoteReq'
      produces:
      - application/json
      responses:
        "200":
          description: OK
          schema:
            allOf:
            - $ref: '#/definitions/handler.RespBody'
            - properties:
                data:
                  $ref: '#/definitions/schema.VoteResp'
              type: object
      security:
      - ApiKeyAuth: []
      summary: vote up
      tags:
      - Activity
  /installation/base-info:
    post:
      consumes:
      - application/json
      description: init base info
      parameters:
      - description: InitBaseInfoReq
        in: body
        name: data
        required: true
        schema:
          $ref: '#/definitions/install.InitBaseInfoReq'
      produces:
      - application/json
      responses:
        "200":
          description: OK
          schema:
            $ref: '#/definitions/handler.RespBody'
      summary: init base info
      tags:
      - installation
  /installation/config-file/check:
    post:
      consumes:
      - application/json
      description: check config file if exist when installation
      produces:
      - application/json
      responses:
        "200":
          description: OK
          schema:
            allOf:
            - $ref: '#/definitions/handler.RespBody'
            - properties:
                data:
                  $ref: '#/definitions/install.CheckConfigFileResp'
              type: object
      summary: check config file if exist when installation
      tags:
      - installation
  /installation/db/check:
    post:
      consumes:
      - application/json
      description: check database if exist when installation
      parameters:
      - description: CheckDatabaseReq
        in: body
        name: data
        required: true
        schema:
          $ref: '#/definitions/install.CheckDatabaseReq'
      produces:
      - application/json
      responses:
        "200":
          description: OK
          schema:
            allOf:
            - $ref: '#/definitions/handler.RespBody'
            - properties:
                data:
                  $ref: '#/definitions/install.CheckConfigFileResp'
              type: object
      summary: check database if exist when installation
      tags:
      - installation
  /installation/init:
    post:
      consumes:
      - application/json
      description: init environment
      parameters:
      - description: CheckDatabaseReq
        in: body
        name: data
        required: true
        schema:
          $ref: '#/definitions/install.CheckDatabaseReq'
      produces:
      - application/json
      responses:
        "200":
          description: OK
          schema:
            $ref: '#/definitions/handler.RespBody'
      summary: init environment
      tags:
      - installation
  /installation/language/options:
    get:
      description: get installation language options
      produces:
      - application/json
      responses:
        "200":
          description: OK
          schema:
            allOf:
            - $ref: '#/definitions/handler.RespBody'
            - properties:
                data:
                  items:
                    $ref: '#/definitions/translator.LangOption'
                  type: array
              type: object
      summary: get installation language options
      tags:
      - Lang
  /personal/question/page:
    get:
      consumes:
      - application/json
      description: UserList
      parameters:
      - default: string
        description: username
        in: query
        name: username
        required: true
        type: string
      - description: order
        enum:
        - newest
        - score
        in: query
        name: order
        required: true
        type: string
      - default: "0"
        description: page
        in: query
        name: page
        required: true
        type: string
      - default: "20"
        description: pagesize
        in: query
        name: pagesize
        required: true
        type: string
      produces:
      - application/json
      responses:
        "200":
          description: OK
          schema:
            $ref: '#/definitions/handler.RespBody'
      security:
      - ApiKeyAuth: []
      summary: UserList
      tags:
      - api-question
  /robots.txt:
    get:
      description: get site robots information
      produces:
      - application/json
      responses:
        "200":
          description: OK
          schema:
            type: string
      summary: get site robots information
      tags:
      - site
securityDefinitions:
  ApiKeyAuth:
    in: header
    name: Authorization
    type: apiKey
swagger: "2.0"<|MERGE_RESOLUTION|>--- conflicted
+++ resolved
@@ -176,26 +176,6 @@
     - object_id
     - report_type
     type: object
-<<<<<<< HEAD
-  schema.AddUserReq:
-    properties:
-      display_name:
-        maxLength: 30
-        type: string
-      email:
-        maxLength: 500
-        type: string
-      password:
-        maxLength: 32
-        minLength: 8
-        type: string
-    required:
-    - display_name
-    - email
-    - password
-    type: object
-=======
->>>>>>> b439d68c
   schema.AdminSetAnswerStatusRequest:
     properties:
       answer_id:
@@ -1263,17 +1243,6 @@
     - permalink
     - site_url
     type: object
-  schema.SiteInfoResp:
-    properties:
-      branding:
-        $ref: '#/definitions/schema.SiteBrandingResp'
-      general:
-        $ref: '#/definitions/schema.SiteGeneralResp'
-      interface:
-        $ref: '#/definitions/schema.SiteInterfaceResp'
-      login:
-        $ref: '#/definitions/schema.SiteLoginResp'
-    type: object
   schema.SiteInterfaceReq:
     properties:
       language:
@@ -1328,23 +1297,6 @@
       terms_of_service_parsed_text:
         type: string
     type: object
-<<<<<<< HEAD
-  schema.SiteLoginReq:
-    properties:
-      allow_new_registrations:
-        type: boolean
-      login_required:
-        type: boolean
-    type: object
-  schema.SiteLoginResp:
-    properties:
-      allow_new_registrations:
-        type: boolean
-      login_required:
-        type: boolean
-    type: object
-=======
->>>>>>> b439d68c
   schema.SiteSeoReq:
     properties:
       robots:
@@ -1581,18 +1533,6 @@
     required:
     - language
     type: object
-  schema.UpdateUserPasswordReq:
-    properties:
-      password:
-        maxLength: 32
-        minLength: 8
-        type: string
-      user_id:
-        type: string
-    required:
-    - password
-    - user_id
-    type: object
   schema.UpdateUserRoleReq:
     properties:
       role_id:
@@ -2285,50 +2225,6 @@
       summary: update site legal info
       tags:
       - admin
-<<<<<<< HEAD
-  /answer/admin/api/siteinfo/login:
-    get:
-      description: get site info login config
-      produces:
-      - application/json
-      responses:
-        "200":
-          description: OK
-          schema:
-            allOf:
-            - $ref: '#/definitions/handler.RespBody'
-            - properties:
-                data:
-                  $ref: '#/definitions/schema.SiteLoginResp'
-              type: object
-      security:
-      - ApiKeyAuth: []
-      summary: get site info login config
-      tags:
-      - admin
-    put:
-      description: update site login
-      parameters:
-      - description: login info
-        in: body
-        name: data
-        required: true
-        schema:
-          $ref: '#/definitions/schema.SiteLoginReq'
-      produces:
-      - application/json
-      responses:
-        "200":
-          description: OK
-          schema:
-            $ref: '#/definitions/handler.RespBody'
-      security:
-      - ApiKeyAuth: []
-      summary: update site login
-      tags:
-      - admin
-=======
->>>>>>> b439d68c
   /answer/admin/api/siteinfo/seo:
     get:
       description: get site seo information
@@ -2424,54 +2320,6 @@
       security:
       - ApiKeyAuth: []
       summary: Get theme options
-      tags:
-      - admin
-  /answer/admin/api/user:
-    post:
-      consumes:
-      - application/json
-      description: add user
-      parameters:
-      - description: user
-        in: body
-        name: data
-        required: true
-        schema:
-          $ref: '#/definitions/schema.AddUserReq'
-      produces:
-      - application/json
-      responses:
-        "200":
-          description: OK
-          schema:
-            $ref: '#/definitions/handler.RespBody'
-      security:
-      - ApiKeyAuth: []
-      summary: add user
-      tags:
-      - admin
-  /answer/admin/api/user/password:
-    put:
-      consumes:
-      - application/json
-      description: update user password
-      parameters:
-      - description: user
-        in: body
-        name: data
-        required: true
-        schema:
-          $ref: '#/definitions/schema.UpdateUserPasswordReq'
-      produces:
-      - application/json
-      responses:
-        "200":
-          description: OK
-          schema:
-            $ref: '#/definitions/handler.RespBody'
-      security:
-      - ApiKeyAuth: []
-      summary: update user password
       tags:
       - admin
   /answer/admin/api/user/role:
@@ -3976,7 +3824,7 @@
             - $ref: '#/definitions/handler.RespBody'
             - properties:
                 data:
-                  $ref: '#/definitions/schema.SiteInfoResp'
+                  $ref: '#/definitions/schema.SiteGeneralResp'
               type: object
       summary: get site info
       tags:
