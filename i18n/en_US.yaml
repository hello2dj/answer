--- conflicted
+++ resolved
@@ -998,17 +998,12 @@
       database tables first.
     db_failed: Database connection failed
     db_failed_desc: >-
-<<<<<<< HEAD
       This either means that the database information in your <1>config.yaml</1> file is incorrect or that contact with the database server could not be established. This could mean your host’s database server is down.
   counts:
     views: views
     votes: votes
     answers: answers
     accepted: Accepted
-=======
-      This either means that the database information in your <1>config.yaml</1> file is incorrect or that contact with the database server could not be established. This could mean your host's database server is down.
-
->>>>>>> ca137f17
   page_404:
     desc: "Unfortunately, this page doesn't exist."
     back_home: Back to homepage
