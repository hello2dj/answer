--- conflicted
+++ resolved
@@ -179,8 +179,6 @@
       other: "Your answer has been deleted"
     your_comment_was_deleted:
       other: "Your comment has been deleted"
-<<<<<<< HEAD
-=======
 # The following fields are used for interface presentation(Front-end)
 ui:
   how_to_format:
@@ -1119,5 +1117,4 @@
         label: SMTP Authentication
         msg: SMTP authentication cannot be empty.
         'yes': 'Yes'
-        'no': 'No'
->>>>>>> 6800cb43
+        'no': 'No'