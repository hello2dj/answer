--- conflicted
+++ resolved
@@ -113,17 +113,14 @@
         other: "用户名已被使用"
       set_avatar:
         other: "头像设置错误"
-<<<<<<< HEAD
+      cannot_update_your_role:
+        other: "你无法修改自己的角色"
     revision:
       review_underway:
         other: "目前无法编辑，有一个版本在审阅队列中。"
       no_permission:
         other: "无权限修改"
 
-=======
-      cannot_update_your_role:
-        other: "你无法修改自己的角色"
->>>>>>> 5088c3a9
   report:
     spam:
       name:
