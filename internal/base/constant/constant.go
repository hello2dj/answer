--- conflicted
+++ resolved
@@ -57,8 +57,5 @@
 	SiteTypeBranding  = "branding"
 	SiteTypeWrite     = "write"
 	SiteTypeLegal     = "legal"
-<<<<<<< HEAD
-=======
 	SiteTypeSeo       = "seo"
->>>>>>> 787948f9
 )