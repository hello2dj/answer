package reason

const (
	// Success .
	Success = "base.success"
	// UnknownError unknown error
	UnknownError = "base.unknown"
	// RequestFormatError request format error
	RequestFormatError = "base.request_format_error"
	// UnauthorizedError unauthorized error
	UnauthorizedError = "base.unauthorized_error"
	// DatabaseError database error
	DatabaseError = "base.database_error"
)

const (
	EmailOrPasswordWrong         = "error.user.email_or_password_wrong"
	CommentNotFound              = "error.comment.not_found"
	QuestionNotFound             = "error.question.not_found"
	AnswerNotFound               = "error.answer.not_found"
	CommentEditWithoutPermission = "error.comment.edit_without_permission"
	DisallowVote                 = "error.object.disallow_vote"
	DisallowFollow               = "error.object.disallow_follow"
	DisallowVoteYourSelf         = "error.object.disallow_vote_your_self"
	CaptchaVerificationFailed    = "error.object.captcha_verification_failed"
	UserNotFound                 = "error.user.not_found"
	UsernameInvalid              = "error.user.username_invalid"
	UsernameDuplicate            = "error.user.username_duplicate"
	UserSetAvatar                = "error.user.set_avatar"
	EmailDuplicate               = "error.email.duplicate"
	EmailVerifyURLExpired        = "error.email.verify_url_expired"
	EmailNeedToBeVerified        = "error.email.need_to_be_verified"
	UserSuspended                = "error.user.suspended"
	ObjectNotFound               = "error.object.not_found"
	TagNotFound                  = "error.tag.not_found"
	RankFailToMeetTheCondition   = "error.rank.fail_to_meet_the_condition"
	ThemeNotFound                = "error.theme.not_found"
	LangNotFound                 = "error.lang.not_found"
	ReportHandleFailed           = "error.report.handle_failed"
	ReportNotFound               = "error.report.not_found"
<<<<<<< HEAD
	ReadConfigFailed             = "error.config.read_config_failed"
	DatabaseConnectionFailed     = "error.database.connection_failed"
	InstallConfigFailed          = "error.install.create_config_failed"
=======
	SiteInfoNotFound             = "error.site_info.not_found"
>>>>>>> 87a1d335
)<|MERGE_RESOLUTION|>--- conflicted
+++ resolved
@@ -38,11 +38,8 @@
 	LangNotFound                 = "error.lang.not_found"
 	ReportHandleFailed           = "error.report.handle_failed"
 	ReportNotFound               = "error.report.not_found"
-<<<<<<< HEAD
 	ReadConfigFailed             = "error.config.read_config_failed"
 	DatabaseConnectionFailed     = "error.database.connection_failed"
 	InstallConfigFailed          = "error.install.create_config_failed"
-=======
 	SiteInfoNotFound             = "error.site_info.not_found"
->>>>>>> 87a1d335
 )