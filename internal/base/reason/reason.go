--- conflicted
+++ resolved
@@ -17,16 +17,12 @@
 	EmailOrPasswordWrong             = "error.object.email_or_password_incorrect"
 	CommentNotFound                  = "error.comment.not_found"
 	QuestionNotFound                 = "error.question.not_found"
-<<<<<<< HEAD
-	AnswerNotFound                   = "error.answer.not_found"
-=======
 	QuestionCannotDeleted            = "error.question.cannot_deleted"
 	QuestionCannotClose              = "error.question.cannot_close"
 	QuestionCannotUpdate             = "error.question.cannot_update"
 	AnswerNotFound                   = "error.answer.not_found"
 	AnswerCannotDeleted              = "error.answer.cannot_deleted"
 	AnswerCannotUpdate               = "error.answer.cannot_update"
->>>>>>> 9c2e05d2
 	CommentEditWithoutPermission     = "error.comment.edit_without_permission"
 	DisallowVote                     = "error.object.disallow_vote"
 	DisallowFollow                   = "error.object.disallow_follow"
@@ -57,8 +53,5 @@
 	SiteInfoNotFound                 = "error.site_info.not_found"
 	UploadFileSourceUnsupported      = "error.upload.source_unsupported"
 	RecommendTagNotExist             = "error.tag.recommend_tag_not_found"
-<<<<<<< HEAD
 	RecommendTagEnter                = "error.tag.recommend_tag_enter"
-=======
->>>>>>> 9c2e05d2
 )