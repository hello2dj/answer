--- conflicted
+++ resolved
@@ -66,7 +66,6 @@
 func (s *SiteInfoCommonService) GetSiteLegal(ctx context.Context) (resp *schema.SiteLegalResp, err error) {
 	resp = &schema.SiteLegalResp{}
 	if err = s.getSiteInfoByType(ctx, constant.SiteTypeLegal, resp); err != nil {
-<<<<<<< HEAD
 		return nil, err
 	}
 	return resp, nil
@@ -85,34 +84,11 @@
 func (s *SiteInfoCommonService) GetSiteCustomCssHTML(ctx context.Context) (resp *schema.SiteCustomCssHTMLResp, err error) {
 	resp = &schema.SiteCustomCssHTMLResp{}
 	if err = s.getSiteInfoByType(ctx, constant.SiteTypeCustomCssHTML, resp); err != nil {
-=======
->>>>>>> 783bb31c
 		return nil, err
 	}
 	return resp, nil
 }
 
-<<<<<<< HEAD
-=======
-// GetSiteLogin get site login config
-func (s *SiteInfoCommonService) GetSiteLogin(ctx context.Context) (resp *schema.SiteLoginResp, err error) {
-	resp = &schema.SiteLoginResp{}
-	if err = s.getSiteInfoByType(ctx, constant.SiteTypeLogin, resp); err != nil {
-		return nil, err
-	}
-	return resp, nil
-}
-
-// GetSiteCustomCssHTML get site custom css html config
-func (s *SiteInfoCommonService) GetSiteCustomCssHTML(ctx context.Context) (resp *schema.SiteCustomCssHTMLResp, err error) {
-	resp = &schema.SiteCustomCssHTMLResp{}
-	if err = s.getSiteInfoByType(ctx, constant.SiteTypeCustomCssHTML, resp); err != nil {
-		return nil, err
-	}
-	return resp, nil
-}
-
->>>>>>> 783bb31c
 // GetSiteTheme get site theme
 func (s *SiteInfoCommonService) GetSiteTheme(ctx context.Context) (resp *schema.SiteThemeResp, err error) {
 	resp = &schema.SiteThemeResp{}
@@ -122,8 +98,6 @@
 	return resp, nil
 }
 
-<<<<<<< HEAD
-=======
 // GetSiteSeo get site seo
 func (s *SiteInfoCommonService) GetSiteSeo(ctx context.Context) (resp *schema.SiteSeoReq, err error) {
 	resp = &schema.SiteSeoReq{}
@@ -133,7 +107,6 @@
 	return resp, nil
 }
 
->>>>>>> 783bb31c
 func (s *SiteInfoCommonService) getSiteInfoByType(ctx context.Context, siteType string, resp interface{}) (err error) {
 	siteInfo, exist, err := s.siteInfoRepo.GetByType(ctx, siteType)
 	if err != nil {
