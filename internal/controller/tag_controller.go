--- conflicted
+++ resolved
@@ -73,11 +73,7 @@
 		return
 	}
 
-<<<<<<< HEAD
-	err = tc.tagService.RemoveTag(ctx, req.TagID)
-=======
-	err := tc.tagService.RemoveTag(ctx, req)
->>>>>>> 6e8cfb4a
+	err = tc.tagService.RemoveTag(ctx, req)
 	handler.HandleResponse(ctx, err, nil)
 }
 
