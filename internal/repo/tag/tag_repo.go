package tag

import (
	"context"

	"github.com/answerdev/answer/internal/base/data"
	"github.com/answerdev/answer/internal/base/pager"
	"github.com/answerdev/answer/internal/base/reason"
	"github.com/answerdev/answer/internal/entity"
	tagcommon "github.com/answerdev/answer/internal/service/tag_common"
	"github.com/answerdev/answer/internal/service/unique"
	"github.com/segmentfault/pacman/errors"
	"xorm.io/builder"
)

// tagRepo tag repository
type tagRepo struct {
	data         *data.Data
	uniqueIDRepo unique.UniqueIDRepo
}

// NewTagRepo new repository
func NewTagRepo(
	data *data.Data,
	uniqueIDRepo unique.UniqueIDRepo,
) tagcommon.TagRepo {
	return &tagRepo{
		data:         data,
		uniqueIDRepo: uniqueIDRepo,
	}
}

// AddTagList add tag
func (tr *tagRepo) AddTagList(ctx context.Context, tagList []*entity.Tag) (err error) {
	for _, item := range tagList {
<<<<<<< HEAD
		item.ID, err = tr.uniqueIDRepo.GenUniqueIDStr(ctx, item.TableName())
=======
		var ID int64
		ID, err = tr.uniqueIDRepo.GenUniqueID(ctx, item.TableName())
>>>>>>> 76d0c92b
		if err != nil {
			return err
		}
		item.RevisionID = "0"
	}
	_, err = tr.data.DB.Insert(tagList)
	if err != nil {
		err = errors.InternalServer(reason.DatabaseError).WithError(err).WithStack()
	}
	return
}

// GetTagListByIDs get tag list all
func (tr *tagRepo) GetTagListByIDs(ctx context.Context, ids []string) (tagList []*entity.Tag, err error) {
	tagList = make([]*entity.Tag, 0)
	session := tr.data.DB.In("id", ids)
	session.Where(builder.Eq{"status": entity.TagStatusAvailable})
	err = session.Find(&tagList)
	if err != nil {
		err = errors.InternalServer(reason.DatabaseError).WithError(err).WithStack()
	}
	return
}

// GetTagBySlugName get tag by slug name
func (tr *tagRepo) GetTagBySlugName(ctx context.Context, slugName string) (tagInfo *entity.Tag, exist bool, err error) {
	tagInfo = &entity.Tag{}
	session := tr.data.DB.Where("slug_name = ?", slugName)
	session.Where(builder.Eq{"status": entity.TagStatusAvailable})
	exist, err = session.Get(tagInfo)
	if err != nil {
		return nil, false, errors.InternalServer(reason.DatabaseError).WithError(err).WithStack()
	}
	return
}

// GetTagListByName get tag list all like name
func (tr *tagRepo) GetTagListByName(ctx context.Context, name string, limit int) (tagList []*entity.Tag, err error) {
	tagList = make([]*entity.Tag, 0)
	session := tr.data.DB.Where("slug_name LIKE ?", name+"%")
	session.Where(builder.Eq{"status": entity.TagStatusAvailable})
	session.Limit(limit).Asc("slug_name")
	err = session.Find(&tagList)
	if err != nil {
		err = errors.InternalServer(reason.DatabaseError).WithError(err).WithStack()
	}
	return
}

// GetTagListByNames get tag list all like name
func (tr *tagRepo) GetTagListByNames(ctx context.Context, names []string) (tagList []*entity.Tag, err error) {
	tagList = make([]*entity.Tag, 0)
	session := tr.data.DB.In("slug_name", names)
	session.Where(builder.Eq{"status": entity.TagStatusAvailable})
	err = session.Find(&tagList)
	if err != nil {
		err = errors.InternalServer(reason.DatabaseError).WithError(err).WithStack()
	}
	return
}

// RemoveTag delete tag
func (tr *tagRepo) RemoveTag(ctx context.Context, tagID string) (err error) {
	session := tr.data.DB.Where(builder.Eq{"id": tagID})
	_, err = session.Update(&entity.Tag{Status: entity.TagStatusDeleted})
	if err != nil {
		err = errors.InternalServer(reason.DatabaseError).WithError(err).WithStack()
	}
	return
}

// UpdateTag update tag
func (tr *tagRepo) UpdateTag(ctx context.Context, tag *entity.Tag) (err error) {
	_, err = tr.data.DB.Where(builder.Eq{"id": tag.ID}).Update(tag)
	if err != nil {
		err = errors.InternalServer(reason.DatabaseError).WithError(err).WithStack()
	}
	return
}

// UpdateTagQuestionCount update tag question count
func (tr *tagRepo) UpdateTagQuestionCount(ctx context.Context, tagID string, questionCount int) (err error) {
	cond := &entity.Tag{QuestionCount: questionCount}
	_, err = tr.data.DB.Where(builder.Eq{"id": tagID}).MustCols("question_count").Update(cond)
	if err != nil {
		err = errors.InternalServer(reason.DatabaseError).WithError(err).WithStack()
	}
	return
}

// UpdateTagSynonym update synonym tag
func (tr *tagRepo) UpdateTagSynonym(ctx context.Context, tagSlugNameList []string, mainTagID int64,
	mainTagSlugName string,
) (err error) {
	bean := &entity.Tag{MainTagID: mainTagID, MainTagSlugName: mainTagSlugName}
	session := tr.data.DB.In("slug_name", tagSlugNameList).MustCols("main_tag_id", "main_tag_slug_name")
	_, err = session.Update(bean)
	if err != nil {
		err = errors.InternalServer(reason.DatabaseError).WithError(err).WithStack()
	}
	return
}

// GetTagByID get tag one
func (tr *tagRepo) GetTagByID(ctx context.Context, tagID string) (
	tag *entity.Tag, exist bool, err error,
) {
	tag = &entity.Tag{}
	session := tr.data.DB.Where(builder.Eq{"id": tagID})
	session.Where(builder.Eq{"status": entity.TagStatusAvailable})
	exist, err = session.Get(tag)
	if err != nil {
		return nil, false, errors.InternalServer(reason.DatabaseError).WithError(err).WithStack()
	}
	return
}

// GetTagList get tag list all
func (tr *tagRepo) GetTagList(ctx context.Context, tag *entity.Tag) (tagList []*entity.Tag, err error) {
	tagList = make([]*entity.Tag, 0)
	session := tr.data.DB.Where(builder.Eq{"status": entity.TagStatusAvailable})
	err = session.Find(&tagList, tag)
	if err != nil {
		err = errors.InternalServer(reason.DatabaseError).WithError(err).WithStack()
	}
	return
}

// GetTagPage get tag page
func (tr *tagRepo) GetTagPage(ctx context.Context, page, pageSize int, tag *entity.Tag, queryCond string) (
	tagList []*entity.Tag, total int64, err error,
) {
	tagList = make([]*entity.Tag, 0)
	session := tr.data.DB.NewSession()

	if len(tag.SlugName) > 0 {
		session.Where(builder.Or(builder.Like{"slug_name", tag.SlugName}, builder.Like{"display_name", tag.SlugName}))
		tag.SlugName = ""
	}
	session.Where(builder.Eq{"status": entity.TagStatusAvailable})
	session.Where("main_tag_id = 0") // if this tag is synonym, exclude it

	switch queryCond {
	case "popular":
		session.Desc("question_count")
	case "name":
		session.Asc("slug_name")
	case "newest":
		session.Desc("created_at")
	}

	total, err = pager.Help(page, pageSize, &tagList, tag, session)
	if err != nil {
		err = errors.InternalServer(reason.DatabaseError).WithError(err).WithStack()
	}
	return
}<|MERGE_RESOLUTION|>--- conflicted
+++ resolved
@@ -33,12 +33,7 @@
 // AddTagList add tag
 func (tr *tagRepo) AddTagList(ctx context.Context, tagList []*entity.Tag) (err error) {
 	for _, item := range tagList {
-<<<<<<< HEAD
 		item.ID, err = tr.uniqueIDRepo.GenUniqueIDStr(ctx, item.TableName())
-=======
-		var ID int64
-		ID, err = tr.uniqueIDRepo.GenUniqueID(ctx, item.TableName())
->>>>>>> 76d0c92b
 		if err != nil {
 			return err
 		}
