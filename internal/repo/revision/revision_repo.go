package revision

import (
	"context"

	"github.com/answerdev/answer/internal/base/constant"
	"github.com/answerdev/answer/internal/base/data"
	"github.com/answerdev/answer/internal/base/reason"
	"github.com/answerdev/answer/internal/entity"
	"github.com/answerdev/answer/internal/service/revision"
	"github.com/answerdev/answer/internal/service/unique"
	"github.com/answerdev/answer/pkg/obj"
	"github.com/segmentfault/pacman/errors"
	"xorm.io/builder"
	"xorm.io/xorm"
)

// revisionRepo revision repository
type revisionRepo struct {
	data         *data.Data
	uniqueIDRepo unique.UniqueIDRepo
}

// NewRevisionRepo new repository
func NewRevisionRepo(data *data.Data, uniqueIDRepo unique.UniqueIDRepo) revision.RevisionRepo {
	return &revisionRepo{
		data:         data,
		uniqueIDRepo: uniqueIDRepo,
	}
}

// AddRevision add revision
// autoUpdateRevisionID bool : if autoUpdateRevisionID is true , the object.revision_id will be updated,
// if not need auto update object.revision_id, it must be false.
// example: user can edit the object, but need audit, the revision_id will be updated when admin approved
func (rr *revisionRepo) AddRevision(ctx context.Context, revision *entity.Revision, autoUpdateRevisionID bool) (err error) {
	objectTypeNumber, err := obj.GetObjectTypeNumberByObjectID(revision.ObjectID)
	if err != nil {
		return errors.BadRequest(reason.ObjectNotFound)
	}

	revision.ObjectType = objectTypeNumber
	if !rr.allowRecord(revision.ObjectType) {
		return nil
	}
	_, err = rr.data.DB.Transaction(func(session *xorm.Session) (interface{}, error) {
		_, err = session.Insert(revision)
		if err != nil {
			_ = session.Rollback()
			return nil, errors.InternalServer(reason.DatabaseError).WithError(err).WithStack()
		}
		if autoUpdateRevisionID {
			err = rr.UpdateObjectRevisionId(ctx, revision, session)
			if err != nil {
				_ = session.Rollback()
				return nil, err
			}
		}
		return nil, nil
	})

	return err
}

// UpdateObjectRevisionId updates the object.revision_id field
func (rr *revisionRepo) UpdateObjectRevisionId(ctx context.Context, revision *entity.Revision, session *xorm.Session) (err error) {
	tableName, err := obj.GetObjectTypeStrByObjectID(revision.ObjectID)
	if err != nil {
		return errors.InternalServer(reason.DatabaseError).WithError(err).WithStack()
	}
	_, err = session.Table(tableName).Where("id = ?", revision.ObjectID).Cols("`revision_id`").Update(struct {
		RevisionID string `xorm:"revision_id"`
	}{
		RevisionID: revision.ID,
	})
	if err != nil {
		return errors.InternalServer(reason.DatabaseError).WithError(err).WithStack()
	}
	return nil
}

<<<<<<< HEAD
=======
// GetRevision get revision one
func (rr *revisionRepo) GetRevision(ctx context.Context, id string) (
	revision *entity.Revision, exist bool, err error,
) {
	revision = &entity.Revision{}
	exist, err = rr.data.DB.ID(id).Get(revision)
	if err != nil {
		return nil, false, errors.InternalServer(reason.DatabaseError).WithError(err).WithStack()
	}
	return
}

>>>>>>> 76d0c92b
// GetLastRevisionByObjectID get object's last revision by object TagID
func (rr *revisionRepo) GetLastRevisionByObjectID(ctx context.Context, objectID string) (
	revision *entity.Revision, exist bool, err error,
) {
	revision = &entity.Revision{}
	exist, err = rr.data.DB.Where("object_id = ?", objectID).OrderBy("create_time DESC").Get(revision)
	if err != nil {
		return nil, false, errors.InternalServer(reason.DatabaseError).WithError(err).WithStack()
	}
	return
}

// GetRevisionList get revision list all
func (rr *revisionRepo) GetRevisionList(ctx context.Context, revision *entity.Revision) (revisionList []entity.Revision, err error) {
	revisionList = []entity.Revision{}
	err = rr.data.DB.Where(builder.Eq{
		"object_id": revision.ObjectID,
	}).OrderBy("created_at DESC").Find(&revisionList)
	if err != nil {
		err = errors.InternalServer(reason.DatabaseError).WithError(err).WithStack()
	}
	return
}

// allowRecord check the object type can record revision or not
func (rr *revisionRepo) allowRecord(objectType int) (ok bool) {
	switch objectType {
	case constant.ObjectTypeStrMapping["question"]:
		return true
	case constant.ObjectTypeStrMapping["answer"]:
		return true
	case constant.ObjectTypeStrMapping["tag"]:
		return true
	default:
		return false
	}
}<|MERGE_RESOLUTION|>--- conflicted
+++ resolved
@@ -79,8 +79,6 @@
 	return nil
 }
 
-<<<<<<< HEAD
-=======
 // GetRevision get revision one
 func (rr *revisionRepo) GetRevision(ctx context.Context, id string) (
 	revision *entity.Revision, exist bool, err error,
@@ -93,7 +91,6 @@
 	return
 }
 
->>>>>>> 76d0c92b
 // GetLastRevisionByObjectID get object's last revision by object TagID
 func (rr *revisionRepo) GetLastRevisionByObjectID(ctx context.Context, objectID string) (
 	revision *entity.Revision, exist bool, err error,
