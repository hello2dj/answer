--- conflicted
+++ resolved
@@ -29,11 +29,8 @@
 	notificationController   *controller.NotificationController
 	dashboardController      *controller.DashboardController
 	uploadController         *controller.UploadController
-<<<<<<< HEAD
+	activityController       *controller.ActivityController
 	roleController           *controller_backyard.RoleController
-=======
-	activityController       *controller.ActivityController
->>>>>>> 9a8bb76e
 }
 
 func NewAnswerAPIRouter(
@@ -59,11 +56,8 @@
 	notificationController *controller.NotificationController,
 	dashboardController *controller.DashboardController,
 	uploadController *controller.UploadController,
-<<<<<<< HEAD
+	activityController *controller.ActivityController,
 	roleController *controller_backyard.RoleController,
-=======
-	activityController *controller.ActivityController,
->>>>>>> 9a8bb76e
 ) *AnswerAPIRouter {
 	return &AnswerAPIRouter{
 		langController:           langController,
@@ -88,11 +82,8 @@
 		siteinfoController:       siteinfoController,
 		dashboardController:      dashboardController,
 		uploadController:         uploadController,
-<<<<<<< HEAD
+		activityController:       activityController,
 		roleController:           roleController,
-=======
-		activityController:       activityController,
->>>>>>> 9a8bb76e
 	}
 }
 
