package schema

import (
	"encoding/json"
	"regexp"

	"github.com/answerdev/answer/internal/base/reason"
	"github.com/answerdev/answer/internal/base/validator"
	"github.com/answerdev/answer/internal/entity"
	"github.com/answerdev/answer/pkg/checker"
	"github.com/jinzhu/copier"
	"github.com/segmentfault/pacman/errors"
)

// UserVerifyEmailReq user verify email request
type UserVerifyEmailReq struct {
	// code
	Code string `validate:"required,gt=0,lte=500" form:"code"`
	// content
	Content string `json:"-"`
}

// GetUserResp get user response
type GetUserResp struct {
	// user id
	ID string `json:"id"`
	// create time
	CreatedAt int64 `json:"created_at"`
	// last login date
	LastLoginDate int64 `json:"last_login_date"`
	// username
	Username string `json:"username"`
	// email
	EMail string `json:"e_mail"`
	// mail status(1 pass 2 to be verified)
	MailStatus int `json:"mail_status"`
	// notice status(1 on 2off)
	NoticeStatus int `json:"notice_status"`
	// follow count
	FollowCount int `json:"follow_count"`
	// answer count
	AnswerCount int `json:"answer_count"`
	// question count
	QuestionCount int `json:"question_count"`
	// rank
	Rank int `json:"rank"`
	// authority group
	AuthorityGroup int `json:"authority_group"`
	// display name
	DisplayName string `json:"display_name"`
	// avatar
	Avatar string `json:"avatar"`
	// mobile
	Mobile string `json:"mobile"`
	// bio markdown
	Bio string `json:"bio"`
	// bio html
	BioHTML string `json:"bio_html"`
	// website
	Website string `json:"website"`
	// location
	Location string `json:"location"`
	// ip info
	IPInfo string `json:"ip_info"`
	// language
	Language string `json:"language"`
	// access token
	AccessToken string `json:"access_token"`
	// is admin
	IsAdmin bool `json:"is_admin"`
	// user status
	Status string `json:"status"`
}

func (r *GetUserResp) GetFromUserEntity(userInfo *entity.User) {
	_ = copier.Copy(r, userInfo)
	r.Avatar = FormatAvatarInfo(userInfo.Avatar)
	r.CreatedAt = userInfo.CreatedAt.Unix()
	r.LastLoginDate = userInfo.LastLoginDate.Unix()
	statusShow, ok := UserStatusShow[userInfo.Status]
	if ok {
		r.Status = statusShow
	}
}

type GetUserToSetShowResp struct {
	*GetUserResp
	Avatar *AvatarInfo `json:"avatar"`
}

func (r *GetUserToSetShowResp) GetFromUserEntity(userInfo *entity.User) {
	_ = copier.Copy(r, userInfo)
	r.CreatedAt = userInfo.CreatedAt.Unix()
	r.LastLoginDate = userInfo.LastLoginDate.Unix()
	statusShow, ok := UserStatusShow[userInfo.Status]
	if ok {
		r.Status = statusShow
	}
	avatarInfo := &AvatarInfo{}
	_ = json.Unmarshal([]byte(userInfo.Avatar), avatarInfo)
	// if json.Unmarshal Error avatarInfo.Type is Empty
	r.Avatar = avatarInfo
}

func FormatAvatarInfo(avatarJson string) string {
	if avatarJson == "" {
		return ""
	}
	avatarInfo := &AvatarInfo{}
	err := json.Unmarshal([]byte(avatarJson), avatarInfo)
	if err != nil {
		return ""
	}
	switch avatarInfo.Type {
	case "gravatar":
		return avatarInfo.Gravatar
	case "custom":
		return avatarInfo.Custom
	default:
		return ""
	}
}

// GetUserStatusResp get user status info
type GetUserStatusResp struct {
	// user status
	Status string `json:"status"`
}

// GetOtherUserInfoByUsernameResp get user response
type GetOtherUserInfoByUsernameResp struct {
	// user id
	ID string `json:"id"`
	// create time
	CreatedAt int64 `json:"created_at"`
	// last login date
	LastLoginDate int64 `json:"last_login_date"`
	// username
	Username string `json:"username"`
	// email
	// follow count
	FollowCount int `json:"follow_count"`
	// answer count
	AnswerCount int `json:"answer_count"`
	// question count
	QuestionCount int `json:"question_count"`
	// rank
	Rank int `json:"rank"`
	// display name
	DisplayName string `json:"display_name"`
	// avatar
	Avatar string `json:"avatar"`
	// mobile
	Mobile string `json:"mobile"`
	// bio markdown
	Bio string `json:"bio"`
	// bio html
	BioHTML string `json:"bio_html"`
	// website
	Website string `json:"website"`
	// location
	Location string `json:"location"`
	// ip info
	IPInfo string `json:"ip_info"`
	// is admin
	IsAdmin   bool   `json:"is_admin"`
	Status    string `json:"status"`
	StatusMsg string `json:"status_msg,omitempty"`
}

func (r *GetOtherUserInfoByUsernameResp) GetFromUserEntity(userInfo *entity.User) {
	_ = copier.Copy(r, userInfo)
	Avatar := FormatAvatarInfo(userInfo.Avatar)
	r.Avatar = Avatar

	r.CreatedAt = userInfo.CreatedAt.Unix()
	r.LastLoginDate = userInfo.LastLoginDate.Unix()
	statusShow, ok := UserStatusShow[userInfo.Status]
	if ok {
		r.Status = statusShow
	}
	if userInfo.MailStatus == entity.EmailStatusToBeVerified {
		statusMsgShow, ok := UserStatusShowMsg[11]
		if ok {
			r.StatusMsg = statusMsgShow
		}
	} else {
		statusMsgShow, ok := UserStatusShowMsg[userInfo.Status]
		if ok {
			r.StatusMsg = statusMsgShow
		}
	}
}

const (
	MailStatePass   = 1
	MailStateVerifi = 2

	NoticeStatusOn  = 1
	NoticeStatusOff = 2

	ActionRecordTypeLogin    = "login"
	ActionRecordTypeEmail    = "e_mail"
	ActionRecordTypeFindPass = "find_pass"
)

var UserStatusShow = map[int]string{
	1:  "normal",
	9:  "forbidden",
	10: "deleted",
}

var UserStatusShowMsg = map[int]string{
	1:  "",
	9:  "<strong>This user was suspended forever.</strong> This user doesn’t meet a community guideline.",
	10: "This user was deleted.",
	11: "This user is inactive.",
}

// EmailLogin
type UserEmailLogin struct {
	Email       string `validate:"required,email,gt=0,lte=500" json:"e_mail"` // e_mail
	Pass        string `validate:"required,gte=8,lte=32" json:"pass"`         // password
	CaptchaID   string `json:"captcha_id"`                                    // captcha_id
	CaptchaCode string `json:"captcha_code"`                                  // captcha_code
}

// UserRegisterReq user register request
type UserRegisterReq struct {
	// name
	Name string `validate:"required,gt=4,lte=30" json:"name"`
	// email
	Email string `validate:"required,email,gt=0,lte=500" json:"e_mail" `
	// password
	Pass string `validate:"required,gte=8,lte=32" json:"pass"`
	IP   string `json:"-" `
}

func (u *UserRegisterReq) Check() (errFields []*validator.FormErrorField, err error) {
	// TODO i18n
	err = checker.CheckPassword(8, 32, 0, u.Pass)
	if err != nil {
		errField := &validator.FormErrorField{
			ErrorField: "pass",
			ErrorMsg:   err.Error(),
		}
		errFields = append(errFields, errField)
		return errFields, err
	}
	return nil, nil
}

// UserModifyPassWordRequest
type UserModifyPassWordRequest struct {
	UserID  string `json:"-" `        // user_id
	OldPass string `json:"old_pass" ` // old password
	Pass    string `json:"pass" `     // password
}

func (u *UserModifyPassWordRequest) Check() (errFields []*validator.FormErrorField, err error) {
	// TODO i18n
	err = checker.CheckPassword(8, 32, 0, u.Pass)
	if err != nil {
		errField := &validator.FormErrorField{
			ErrorField: "pass",
			ErrorMsg:   err.Error(),
		}
		errFields = append(errFields, errField)
		return errFields, err
	}
	return nil, nil
}

type UpdateInfoRequest struct {
	// display_name
	DisplayName string `validate:"required,gt=0,lte=30" json:"display_name"`
	// username
	Username string `validate:"omitempty,gt=0,lte=30" json:"username"`
	// avatar
	Avatar AvatarInfo `json:"avatar"`
	// bio
	Bio string `validate:"omitempty,gt=0,lte=4096" json:"bio"`
	// bio
	BioHTML string `validate:"omitempty,gt=0,lte=4096" json:"bio_html"`
	// website
	Website string `validate:"omitempty,gt=0,lte=500" json:"website"`
	// location
	Location string `validate:"omitempty,gt=0,lte=100" json:"location"`
	// user id
	UserID string `json:"-" `
}

type AvatarInfo struct {
	Type     string `validate:"omitempty,gt=0,lte=100"  json:"type"`
	Gravatar string `validate:"omitempty,gt=0,lte=200"  json:"gravatar"`
	Custom   string `validate:"omitempty,gt=0,lte=200"  json:"custom"`
}

func (u *UpdateInfoRequest) Check() (errFields []*validator.FormErrorField, err error) {
	if len(u.Username) > 0 {
		re := regexp.MustCompile(`^[a-z0-9._-]{4,30}$`)
		match := re.MatchString(u.Username)
		if !match {
			errField := &validator.FormErrorField{
				ErrorField: "username",
				ErrorMsg:   err.Error(),
			}
			errFields = append(errFields, errField)
			return errFields, errors.BadRequest(reason.UsernameInvalid)
		}
	}
	return nil, nil
}

// UpdateUserInterfaceRequest update user interface request
type UpdateUserInterfaceRequest struct {
	// language
	Language string `validate:"required,gt=1,lte=100" json:"language"`
	// user id
	UserId string `json:"-" `
}

type UserRetrievePassWordRequest struct {
	Email       string `validate:"required,email,gt=0,lte=500" json:"e_mail" ` // e_mail
	CaptchaID   string `json:"captcha_id" `                                    // captcha_id
	CaptchaCode string `json:"captcha_code" `                                  // captcha_code
}

type UserRePassWordRequest struct {
	Code    string `validate:"required,gt=0,lte=100" json:"code" ` // code
	Pass    string `validate:"required,gt=0,lte=32" json:"pass" `  // Password
	Content string `json:"-"`
}

func (u *UserRePassWordRequest) Check() (errFields []*validator.FormErrorField, err error) {
	// TODO i18n
	err = checker.CheckPassword(8, 32, 0, u.Pass)
	if err != nil {
		errField := &validator.FormErrorField{
			ErrorField: "pass",
			ErrorMsg:   err.Error(),
		}
		errFields = append(errFields, errField)
		return errFields, err
	}
	return nil, nil
}

type UserNoticeSetRequest struct {
	UserID       string `json:"-" ` // user_id
	NoticeSwitch bool   `json:"notice_switch" `
}

type UserNoticeSetResp struct {
	NoticeSwitch bool `json:"notice_switch"`
}

type ActionRecordReq struct {
	// action
	Action string `validate:"required,oneof=login e_mail find_pass" form:"action"`
	IP     string `json:"-"`
}

type ActionRecordResp struct {
	CaptchaID  string `json:"captcha_id"`
	CaptchaImg string `json:"captcha_img"`
	Verify     bool   `json:"verify"`
}

type UserBasicInfo struct {
	ID          string `json:"id"`           // user_id
	Username    string `json:"username" `    // name
	Rank        int    `json:"rank" `        // rank
	DisplayName string `json:"display_name"` // display_name
	Avatar      string `json:"avatar" `      // avatar
	Website     string `json:"website" `     // website
	Location    string `json:"location" `    // location
	IPInfo      string `json:"ip_info"`      // ip info
	Status      string `json:"status"`       // status
}

type GetOtherUserInfoByUsernameReq struct {
	Username string `validate:"required,gt=0,lte=500" form:"username"`
}

type GetOtherUserInfoResp struct {
	Info *GetOtherUserInfoByUsernameResp `json:"info"`
	Has  bool                            `json:"has"`
}

type UserChangeEmailSendCodeReq struct {
	UserVerifyEmailSendReq
	Email  string `validate:"required,email,gt=0,lte=500" json:"e_mail"`
	UserID string `json:"-"`
}

type EmailCodeContent struct {
	Email  string `json:"e_mail"`
	UserID string `json:"user_id"`
}

func (r *EmailCodeContent) ToJSONString() string {
	codeBytes, _ := json.Marshal(r)
	return string(codeBytes)
}

func (r *EmailCodeContent) FromJSONString(data string) error {
	return json.Unmarshal([]byte(data), &r)
}

type UserChangeEmailVerifyReq struct {
	Code    string `validate:"required,gt=0,lte=500" json:"code"`
	Content string `json:"-"`
}

type UserVerifyEmailSendReq struct {
	CaptchaID   string `validate:"omitempty,gt=0,lte=500" json:"captcha_id"`
	CaptchaCode string `validate:"omitempty,gt=0,lte=500" json:"captcha_code"`
}

// UserRankingResp user ranking response
type UserRankingResp struct {
	UsersWithTheMostReputation []*UserRankingSimpleInfo `json:"users_with_the_most_reputation"`
	UsersWithTheMostVote       []*UserRankingSimpleInfo `json:"users_with_the_most_vote"`
	Staffs                     []*UserRankingSimpleInfo `json:"staffs"`
}

// UserRankingSimpleInfo user ranking simple info
type UserRankingSimpleInfo struct {
	// username
	Username string `json:"username"`
	// rank
	Rank int `json:"rank"`
<<<<<<< HEAD
=======
	// vote
	VoteCount int `json:"vote_count"`
>>>>>>> 033cbc50
	// display name
	DisplayName string `json:"display_name"`
	// avatar
	Avatar string `json:"avatar"`
}<|MERGE_RESOLUTION|>--- conflicted
+++ resolved
@@ -431,11 +431,8 @@
 	Username string `json:"username"`
 	// rank
 	Rank int `json:"rank"`
-<<<<<<< HEAD
-=======
 	// vote
 	VoteCount int `json:"vote_count"`
->>>>>>> 033cbc50
 	// display name
 	DisplayName string `json:"display_name"`
 	// avatar
