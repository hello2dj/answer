--- conflicted
+++ resolved
@@ -39,12 +39,7 @@
 func runApp() {
 	log.SetLogger(zap.NewLogger(
 		log.ParseLevel(logLevel), zap.WithName("answer"), zap.WithPath(logPath), zap.WithCallerFullPath()))
-<<<<<<< HEAD
-
 	c, err := conf.ReadConfig(cli.GetConfigFilePath())
-=======
-	c, err := readConfig()
->>>>>>> bf730b95
 	if err != nil {
 		panic(err)
 	}
