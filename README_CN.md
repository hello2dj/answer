<a href="https://answer.dev">
    <img alt="logo" src="docs/img/logo.svg" height="99px">
</a>

# Answer - 构建问答社区

一款极简的、问答形式的知识社区开源软件，用来快速构建产品你的产品问答支持社区、用户问答社区、粉丝社区等。

了解更多关于该项目的内容，请访问 [answer.dev](https://answer.dev).

[![LICENSE](https://img.shields.io/badge/License-Apache-green)](https://github.com/answerdev/answer/blob/main/LICENSE)
[![Language](https://img.shields.io/badge/Language-Go-blue.svg)](https://golang.org/)
[![Language](https://img.shields.io/badge/Language-React-blue.svg)](https://reactjs.org/)
[![Go Report Card](https://goreportcard.com/badge/github.com/answerdev/answer)](https://goreportcard.com/report/github.com/answerdev/answer)

## 截图

![screenshot](docs/img/screenshot.png)

## 快速开始

### 使用 docker 快速搭建

```bash
<<<<<<< HEAD
docker run -d -p 9080:80 -v $PWD/answer-data:/data --name answer answerdev/answer:latest
=======
docker run -d -p 9080:80 -v answer-data:/data --name answer answerdev/answer:latest
>>>>>>> bcaa8b94
```

其他安装配置细节请参考 [INSTALL.md](./INSTALL.md)

## 贡献

我们随时欢迎你的贡献!

参考 [CONTRIBUTING.md](CONTRIBUTING.md) 开始贡献。

## License

[Apache License 2.0](https://github.com/answerdev/answer/blob/main/LICENSE)<|MERGE_RESOLUTION|>--- conflicted
+++ resolved
@@ -22,11 +22,7 @@
 ### 使用 docker 快速搭建
 
 ```bash
-<<<<<<< HEAD
-docker run -d -p 9080:80 -v $PWD/answer-data:/data --name answer answerdev/answer:latest
-=======
 docker run -d -p 9080:80 -v answer-data:/data --name answer answerdev/answer:latest
->>>>>>> bcaa8b94
 ```
 
 其他安装配置细节请参考 [INSTALL.md](./INSTALL.md)
